import sys
import os
import getpass
import re
import shutil
<<<<<<< HEAD
from datetime import datetime
=======
import logging
import platform
>>>>>>> dd5aca62

from ...vendor.Qt import QtWidgets, QtCore
from ... import style, io, api, pipeline

from .model import WorkFileModel

from .. import lib as tools_lib
from ..widgets import AssetWidget
from ..models import TasksModel
from ..delegates import PrettyTimeDelegate

from .model import FilesModel
from .view import FilesView

log = logging.getLogger(__name__)

module = sys.modules[__name__]
module.window = None


class NameWindow(QtWidgets.QDialog):
    """Name Window to define a unique filename inside a root folder

    The filename will be based on the "workfile" template defined in the
    project["config"]["template"].

    """

    def __init__(self, parent, root, session=None):
        super(NameWindow, self).__init__(parent=parent)
        self.setWindowFlags(self.windowFlags() | QtCore.Qt.FramelessWindowHint)

        self.result = None
        self.host = api.registered_host()
        self.root = root
        self.work_file = None

        if session is None:
            # Fallback to active session
            session = api.Session

        # Set work file data for template formatting
        self.data = {
            "project": io.find_one({"name": session["AVALON_PROJECT"],
                                    "type": "project"}),
            "asset": io.find_one({"name": session["AVALON_ASSET"],
                                  "type": "asset"}),
            "task": {
                "name": session["AVALON_TASK"].lower(),
                "label": session["AVALON_TASK"]
            },
            "version": 1,
            "user": getpass.getuser(),
            "comment": ""
        }

        # Define work files template
        templates = self.data["project"]["config"]["template"]
        template = templates.get("workfile",
                                 "{task[name]}_v{version:0>4}<_{comment}>")
        self.template = template

        self.widgets = {
            "preview": QtWidgets.QLabel("Preview filename"),
            "comment": QtWidgets.QLineEdit(),
            "version": QtWidgets.QWidget(),
            "versionValue": QtWidgets.QSpinBox(),
            "versionCheck": QtWidgets.QCheckBox("Next Available Version"),
            "inputs": QtWidgets.QWidget(),
            "buttons": QtWidgets.QWidget(),
            "okButton": QtWidgets.QPushButton("Ok"),
            "cancelButton": QtWidgets.QPushButton("Cancel")
        }

        # Build version
        self.widgets["versionValue"].setMinimum(1)
        self.widgets["versionValue"].setMaximum(9999)
        self.widgets["versionCheck"].setCheckState(QtCore.Qt.CheckState(2))
        layout = QtWidgets.QHBoxLayout(self.widgets["version"])
        layout.setContentsMargins(0, 0, 0, 0)
        layout.addWidget(self.widgets["versionValue"])
        layout.addWidget(self.widgets["versionCheck"])

        # Build buttons
        layout = QtWidgets.QHBoxLayout(self.widgets["buttons"])
        layout.addWidget(self.widgets["okButton"])
        layout.addWidget(self.widgets["cancelButton"])

        # Build inputs
        layout = QtWidgets.QFormLayout(self.widgets["inputs"])
        layout.addRow("Version:", self.widgets["version"])
        layout.addRow("Comment:", self.widgets["comment"])
        layout.addRow("Preview:", self.widgets["preview"])

        # Build layout
        layout = QtWidgets.QVBoxLayout(self)
        layout.addWidget(self.widgets["inputs"])
        layout.addWidget(self.widgets["buttons"])

        self.widgets["versionValue"].valueChanged.connect(
            self.on_version_spinbox_changed
        )
        self.widgets["versionCheck"].stateChanged.connect(
            self.on_version_checkbox_changed
        )
        self.widgets["comment"].textChanged.connect(self.on_comment_changed)
        self.widgets["okButton"].pressed.connect(self.on_ok_pressed)
        self.widgets["cancelButton"].pressed.connect(self.on_cancel_pressed)

        # Allow "Enter" key to accept the save.
        self.widgets["okButton"].setDefault(True)

        # Force default focus to comment, some hosts didn't automatically
        # apply focus to this line edit (e.g. Houdini)
        self.widgets["comment"].setFocus()

        self.refresh()

    def on_version_spinbox_changed(self, value):
        self.data["version"] = value
        self.refresh()

    def on_version_checkbox_changed(self, value):
        self.refresh()

    def on_comment_changed(self, text):
        self.data["comment"] = text
        self.refresh()

    def on_ok_pressed(self):
        self.result = self.work_file.replace("\\", "/")
        self.close()

    def on_cancel_pressed(self):
        self.close()

    def get_result(self):
        return self.result

    def get_work_file(self, template=None):
        data = self.data.copy()
        template = template or self.template

        if not data["comment"]:
            data.pop("comment", None)

        # Remove optional missing keys
        pattern = re.compile(r"<.*?>")
        invalid_optionals = []
        for group in pattern.findall(template):
            try:
                group.format(**data)
            except KeyError:
                invalid_optionals.append(group)

        for group in invalid_optionals:
            template = template.replace(group, "")

        work_file = template.format(**data)

        # Remove optional symbols
        work_file = work_file.replace("<", "")
        work_file = work_file.replace(">", "")

        # Define saving file extension
        current_file = self.host.current_file()
        if current_file:
            # Match the extension of current file
            _, extension = os.path.splitext(current_file)
        else:
            # Fall back to the first extension supported for this host.
            extension = self.host.file_extensions()[0]

        work_file = work_file + extension

        return work_file

    def refresh(self):

        # Since the version can be padded with "{version:0>4}" we only search
        # for "{version".
        if "{version" not in self.template:
            # todo: hide the full row
            self.widgets["version"].setVisible(False)

        # Build comment
        if "{comment}" not in self.template:
            # todo: hide the full row
            self.widgets["comment"].setVisible(False)

        if self.widgets["versionCheck"].isChecked():
            self.widgets["versionValue"].setEnabled(False)

            # Find matching files
            files = os.listdir(self.root) if os.path.exists(self.root) else []

            # Fast match on extension
            extensions = self.host.file_extensions()
            files = [f for f in files if os.path.splitext(f)[1] in extensions]

            # Build template without optionals, version to digits only regex
            # and comment to any definable value.
            # Note: with auto-increment the `version` key may not be optional.
            template = self.template
            template = re.sub("<.*?>", ".*?", template)
            template = re.sub("{version.*}", "([0-9]+)", template)
            template = re.sub("{comment.*?}", ".+?", template)
            template = self.get_work_file(template)
            template = "^" + template + "$"           # match beginning to end

            # Match with ignore case on Windows due to the Windows
            # OS not being case-sensitive. This avoids later running
            # into the error that the file did exist if it existed
            # with a different upper/lower-case.
            kwargs = {}
            if platform.system() == "Windows":
                kwargs["flags"] = re.IGNORECASE

            # Get highest version among existing matching files
            version = 1
            for file in sorted(files):
                match = re.match(template, file, **kwargs)
                if not match:
                    continue

                file_version = int(match.group(1))

                if file_version >= version:
                    version = file_version + 1

            self.data["version"] = version

            # safety check
            path = os.path.join(self.root, self.get_work_file())
            assert not os.path.exists(path), \
                "This is a bug, file exists: %s" % path

        else:
            self.widgets["versionValue"].setEnabled(True)
            self.data["version"] = self.widgets["versionValue"].value()

        self.work_file = self.get_work_file()

        preview = self.widgets["preview"]
        ok = self.widgets["okButton"]
        preview.setText(
            "<font color='green'>{0}</font>".format(self.work_file)
        )
        if os.path.exists(os.path.join(self.root, self.work_file)):
            preview.setText(
                "<font color='red'>Cannot create \"{0}\" because file exists!"
                "</font>".format(self.work_file)
            )
            ok.setEnabled(False)
        else:
            ok.setEnabled(True)


<<<<<<< HEAD
        # Get work file name
        project = io.find_one({"type": "project"})
        self.data = {
            "project": {
                "name": project["name"],
                "code": project["data"].get("code", "")
            },
            "asset": api.Session["AVALON_ASSET"],
            "task": api.Session["AVALON_TASK"].lower(),
            "version": 1,
            "user": getpass.getuser(),
            "comment": ""
        }

        self.template = "{task}_v{version:0>4}<_{comment}>"
        templates = project["config"]["template"]
        if "workfile" in templates:
            self.template = templates["workfile"]

=======
class TasksWidget(QtWidgets.QWidget):
    """Widget showing active Tasks"""

    task_changed = QtCore.Signal()

    def __init__(self):
        super(TasksWidget, self).__init__()
        self.setContentsMargins(0, 0, 0, 0)

        view = QtWidgets.QTreeView()
        view.setIndentation(0)
        model = TasksModel()
        view.setModel(model)

        layout = QtWidgets.QVBoxLayout(self)
        layout.setContentsMargins(0, 0, 0, 0)
        layout.addWidget(view)

        # Hide the default tasks "count" as we don't need that data here.
        view.setColumnHidden(1, True)

        selection = view.selectionModel()
        selection.currentChanged.connect(self.task_changed)

        self.models = {
            "tasks": model
        }

        self.widgets = {
            "view": view,
        }

        self._last_selected_task = None

    def set_asset(self, asset_id):

        if asset_id is None:
            # Asset deselected
            return

        # Try and preserve the last selected task and reselect it
        # after switching assets. If there's no currently selected
        # asset keep whatever the "last selected" was prior to it.
        current = self.get_current_task()
        if current:
            self._last_selected_task = current
>>>>>>> dd5aca62

        self.models["tasks"].set_assets([asset_id])

        if self._last_selected_task:
            self.select_task(self._last_selected_task)

        # Force a task changed emit.
        self.task_changed.emit()

    def select_task(self, task):
        """Select a task by name.

        If the task does not exist in the current model then selection is only
        cleared.

        Args:
            task (str): Name of the task to select.

<<<<<<< HEAD
        # Display current context
        # todo: context should update on update task
        label = u"<b>Asset</b> {0} \u25B6 <b>Task</b> {1}".format(
            api.Session["AVALON_ASSET"],
            api.Session["AVALON_TASK"]
        )
        self.context_label = QtWidgets.QLabel(label)
        self.context_label.setStyleSheet("QLabel{ font-size: 12pt; }")
        self.layout.addWidget(self.context_label)

        separator = QtWidgets.QFrame()
        separator.setFrameShape(QtWidgets.QFrame.HLine)
        separator.setFrameShadow(QtWidgets.QFrame.Plain)
        self.layout.addWidget(separator)

        # View
        view = QtWidgets.QTreeView()
        view.setTextElideMode(QtCore.Qt.ElideLeft)
        view.setSortingEnabled(True)
        view.setRootIsDecorated(False)
        view.setAlternatingRowColors(True)

        model = WorkFileModel(view)
        view.setModel(model)

        self.layout.addWidget(view)
        self.view = view
        self.model = model

        buttons_layout = QtWidgets.QHBoxLayout()
        self.duplicate_button = QtWidgets.QPushButton("Duplicate")
        buttons_layout.addWidget(self.duplicate_button)
        self.open_button = QtWidgets.QPushButton("Open")
        buttons_layout.addWidget(self.open_button)
        self.browse_button = QtWidgets.QPushButton("Browse")
        buttons_layout.addWidget(self.browse_button)
        self.layout.addLayout(buttons_layout)

        separator = QtWidgets.QFrame()
        separator.setFrameShape(QtWidgets.QFrame.HLine)
        separator.setFrameShadow(QtWidgets.QFrame.Sunken)
        self.layout.addWidget(separator)

        current_file = self.host.current_file()
        if current_file:
            current_label = os.path.basename(current_file)
        else:
            current_label = "<unsaved>"
        current_file_label = QtWidgets.QLabel("Current File: " + current_label)
        self.layout.addWidget(current_file_label)

        buttons_layout = QtWidgets.QHBoxLayout()
        self.save_as_button = QtWidgets.QPushButton("Save As")
        buttons_layout.addWidget(self.save_as_button)
        self.layout.addLayout(buttons_layout)

        self.duplicate_button.pressed.connect(self.on_duplicate_pressed)
        self.open_button.pressed.connect(self.on_open_pressed)
        self.view.doubleClicked.connect(self.on_open_pressed)
        self.browse_button.pressed.connect(self.on_browse_pressed)
        self.save_as_button.pressed.connect(self.on_save_as_pressed)

        self._name_window = None
        self._messagebox = None
=======
        """

        # Clear selection
        view = self.widgets["view"]
        model = view.model()
        selection_model = view.selectionModel()
        selection_model.clearSelection()
>>>>>>> dd5aca62

        # Select the task
        mode = selection_model.Select | selection_model.Rows
        for row in range(model.rowCount(QtCore.QModelIndex())):
            index = model.index(row, 0, QtCore.QModelIndex())
            name = index.data(QtCore.Qt.DisplayRole)
            if name == task:
                selection_model.select(index, mode)

<<<<<<< HEAD
        self.refresh()
        self.resize(550, 550)
=======
                # Set the currently active index
                view.setCurrentIndex(index)
>>>>>>> dd5aca62

    def get_current_task(self):
        """Return name of task at current index (selected)

        Returns:
            str: Name of the current task.

        """
        view = self.widgets["view"]
        index = view.currentIndex()
        index = index.sibling(index.row(), 0)  # ensure column zero for name

<<<<<<< HEAD
    def refresh(self):
        self.model.clear()

        last_modified = None
        last_modified_idx = None
        parent_idx = QtCore.QModelIndex()
        extensions = set(self.host.file_extensions())
        for f in reversed(os.listdir(self.root)):
            path = os.path.join(self.root, f)
            if os.path.isdir(path):
                continue
=======
        selection = view.selectionModel()
        if selection.isSelected(index):
            # Ignore when the current task is not selected as the "No task"
            # placeholder might be the current index even though it's
            # disallowed to be selected. So we only return if it is selected.
            return index.data(QtCore.Qt.DisplayRole)

>>>>>>> dd5aca62

class FilesWidget(QtWidgets.QWidget):
    """A widget displaying files that allows to save and open files."""
    def __init__(self, parent=None):
        super(FilesWidget, self).__init__(parent=parent)

<<<<<<< HEAD
            _modified = os.path.getmtime(path)
            if not last_modified or last_modified < _modified:
                last_modified = _modified
                last_modified_idx = self.model.rowCount(parent_idx)

            modified = (
                datetime.fromtimestamp(_modified)
                .strftime("%Y/%m/%d %H:%M:%S")
            )
            self.model.add_file(f, modified)

        self.view.header().resizeSection(
            0, self.view.sizeHintForColumn(0) + 40
        )
        self.view.sortByColumn(0, QtCore.Qt.DescendingOrder)

        # Select last modified file
        if self.model.rowCount(parent_idx):
            index = self.model.index(last_modified_idx, 0, parent_idx)
            self.view.selectionModel().select(
                index,
                (
                    QtCore.QItemSelectionModel.SelectCurrent |
                    QtCore.QItemSelectionModel.Rows
                )
            )
            # Scroll list so item is visible
            self.view.scrollTo(
                index,
                QtWidgets.QAbstractItemView.EnsureVisible
            )
=======
        # Setup
        self._asset = None
        self._task = None
        self.root = None
        self.host = api.registered_host()

        # Whether to automatically select the latest modified
        # file on a refresh of the files model.
        self.auto_select_latest_modified = True

        # Avoid crash in Blender and store the message box
        # (setting parent doesn't work as it hides the message box)
        self._messagebox = None
>>>>>>> dd5aca62

        widgets = {
            "filter": QtWidgets.QLineEdit(),
            "list": FilesView(),
            "open": QtWidgets.QPushButton("Open"),
            "browse": QtWidgets.QPushButton("Browse"),
            "save": QtWidgets.QPushButton("Save As")
        }

        delegates = {
            "time": PrettyTimeDelegate()
        }

        # Create the files model
        extensions = set(self.host.file_extensions())
        self.model = FilesModel(file_extensions=extensions)
        self.proxy = QtCore.QSortFilterProxyModel()
        self.proxy.setSourceModel(self.model)
        self.proxy.setDynamicSortFilter(True)
        self.proxy.setSortCaseSensitivity(QtCore.Qt.CaseInsensitive)

        # Set up the file list tree view
        widgets["list"].setModel(self.proxy)
        widgets["list"].setSortingEnabled(True)
        widgets["list"].setContextMenuPolicy(QtCore.Qt.CustomContextMenu)
        # Date modified delegate
        widgets["list"].setItemDelegateForColumn(1, delegates["time"])
        widgets["list"].setIndentation(3)   # smaller indentation

        # Default to a wider first filename column it is what we mostly care
        # about and the date modified is relatively small anyway.
        widgets["list"].setColumnWidth(0, 330)

        widgets["filter"].textChanged.connect(self.proxy.setFilterFixedString)
        widgets["filter"].setPlaceholderText("Filter files..")

        # Home Page
        # Build buttons widget for files widget
        buttons = QtWidgets.QWidget()
        layout = QtWidgets.QHBoxLayout(buttons)
        layout.setContentsMargins(0, 0, 0, 0)
        layout.addWidget(widgets["open"])
        layout.addWidget(widgets["browse"])
        layout.addWidget(widgets["save"])

        # Build files widgets for home page
        layout = QtWidgets.QVBoxLayout(self)
        layout.setContentsMargins(0, 0, 0, 0)
        layout.addWidget(widgets["filter"])
        layout.addWidget(widgets["list"])
        layout.addWidget(buttons)

        widgets["list"].doubleClickedLeft.connect(self.on_open_pressed)
        widgets["list"].customContextMenuRequested.connect(
            self.on_context_menu
        )
        widgets["open"].pressed.connect(self.on_open_pressed)
        widgets["browse"].pressed.connect(self.on_browse_pressed)
        widgets["save"].pressed.connect(self.on_save_as_pressed)

        self.widgets = widgets
        self.delegates = delegates

    def set_asset_task(self, asset, task):
        self._asset = asset
        self._task = task

        # Define a custom session so we can query the work root
        # for a "Work area" that is not our current Session.
        # This way we can browse it even before we enter it.
        if self._asset and self._task:
            session = self._get_session()
            self.root = self.host.work_root(session)

            exists = os.path.exists(self.root)
            self.widgets["browse"].setEnabled(exists)
            self.widgets["open"].setEnabled(exists)
            self.model.set_root(self.root)
        else:
            self.model.set_root(None)

<<<<<<< HEAD
    def save_changes_prompt(self):
        self._messagebox = QtWidgets.QMessageBox()
        self._messagebox.setWindowFlags(QtCore.Qt.FramelessWindowHint)
        self._messagebox.setIcon(self._messagebox.Warning)
        self._messagebox.setWindowTitle("Unsaved Changes!")
        self._messagebox.setText(
            "There are unsaved changes to the current file."
            "\nDo you want to save the changes?"
        )
        self._messagebox.setStandardButtons(
            self._messagebox.Yes | self._messagebox.No |
            self._messagebox.Cancel
        )
        result = self._messagebox.exec_()
=======
    def _get_session(self):
        """Return a modified session for the current asset and task"""

        session = api.Session.copy()
        changes = pipeline.compute_session_changes(session,
                                                   asset=self._asset,
                                                   task=self._task)
        session.update(changes)

        return session

    def _enter_session(self):
        """Enter the asset and task session currently selected"""
>>>>>>> dd5aca62

        session = api.Session.copy()
        changes = pipeline.compute_session_changes(session,
                                                   asset=self._asset,
                                                   task=self._task)
        if not changes:
            # Return early if we're already in the right Session context
            # to avoid any unwanted Task Changed callbacks to be triggered.
            return

        api.update_current_task(asset=self._asset, task=self._task)

    def open_file(self, filepath):
        host = self.host
        if host.has_unsaved_changes():
            result = self.save_changes_prompt()

            if result is None:
                # Cancel operation
                return False

            if result:

                current_file = host.current_file()
                if not current_file:
                    # If the user requested to save the current scene
                    # we can't actually automatically do so if the current
                    # file has not been saved with a name yet. So we'll have
                    # to opt out.
                    log.error("Can't save scene with no filename. Please "
                              "first save your work file using 'Save As'.")
                    return

                # Save current scene, continue to open file
                host.save_file(current_file)

            else:
                # Don't save, continue to open file
                pass

        self._enter_session()
        return host.open_file(filepath)

    def save_changes_prompt(self):
        self._messagebox = QtWidgets.QMessageBox()
        messagebox = self._messagebox

        messagebox.setWindowFlags(QtCore.Qt.FramelessWindowHint)
        messagebox.setIcon(messagebox.Warning)
        messagebox.setWindowTitle("Unsaved Changes!")
        messagebox.setText(
            "There are unsaved changes to the current file."
            "\nDo you want to save the changes?"
        )
        messagebox.setStandardButtons(
            messagebox.Yes | messagebox.No | messagebox.Cancel
        )

        # Parenting the QMessageBox to the Widget seems to crash
        # so we skip parenting and explicitly apply the stylesheet.
        messagebox.setStyleSheet(style.load_stylesheet())

        result = messagebox.exec_()

        if result == messagebox.Yes:
            return True
        elif result == messagebox.No:
            return False
        else:
            return None

    def get_filename(self):
        """Show save dialog to define filename for save or duplicate

        Returns:
            str: The filename to create.

        """
        session = self._get_session()

        window = NameWindow(parent=self,
                            root=self.root,
                            session=session)
        window.exec_()

        return window.get_result()

    def on_duplicate_pressed(self):

        work_file = self.get_filename()

        if not work_file:
            return

<<<<<<< HEAD
        selection = self.view.selectionModel()
        rows = selection.selectedRows(column=0)
        for row_index in rows:
            filename = row_index.data(self.model.FilenameRole)

            src = os.path.join(
                self.root, filename
            )
            dst = os.path.join(
                self.root, work_file
            )
            shutil.copy(src, dst)
=======
        src = self._get_selected_filepath()
        dst = os.path.join(
            self.root, work_file
        )
        shutil.copy(src, dst)
>>>>>>> dd5aca62

        self.refresh()

    def _get_selected_filepath(self):
        """Return current filepath selected in view"""
        model = self.model
        view = self.widgets["list"]
        selection = view.selectionModel()
        index = selection.currentIndex()
        if not index.isValid():
            return

        return index.data(model.FilePathRole)

    def on_open_pressed(self):
        selection = self.view.selectionModel()
        rows = selection.selectedRows(column=0)

<<<<<<< HEAD
        if len(rows) == 0:
            print("No file selected to open..")
            return

        elif len(rows) > 1:
            print("More than one file selected to open..")
            return

        filename = rows[0].data(self.model.FilenameRole)
        work_file = os.path.join(self.root, filename)

        result = self.open(work_file)
        if result:
            self.close()
=======
        path = self._get_selected_filepath()
        if not path:
            print("No file selected to open..")
            return

        return self.open_file(path)
>>>>>>> dd5aca62

    def on_browse_pressed(self):

        filter = " *".join(self.host.file_extensions())
        filter = "Work File (*{0})".format(filter)
        work_file = QtWidgets.QFileDialog.getOpenFileName(
            caption="Work Files",
            directory=self.root,
            filter=filter
        )[0]

        if not work_file:
            return

        self.open_file(work_file)

    def on_save_as_pressed(self):

        work_file = self.get_filename()
        if not work_file:
            return

        # Initialize work directory if it has not been initialized before
        if not os.path.exists(self.root):
            log.debug("Initializing Work Directory: %s", self.root)
            self.initialize_work_directory()
            if not os.path.exists(self.root):
                # Failed to initialize Work Directory
                log.error("Failed to initialize Work Directory: "
                          "%s", self.root)
                return

        file_path = os.path.join(self.root, work_file)

        self._enter_session()   # Make sure we are in the right session
        self.host.save_file(file_path)
        self.set_asset_task(self._asset, self._task)
        self.refresh()

    def initialize_work_directory(self):
        """Initialize Work Directory.

        This is used when the Work Directory does not exist yet.

        This finds the current AVALON_APP_NAME and tries to triggers its
        `.toml` initialization step. Note that this will only be valid
        whenever `AVALON_APP_NAME` is actually set in the current session.

        """

        # Inputs (from the switched session and running app)
        session = api.Session.copy()
        changes = pipeline.compute_session_changes(session,
                                                   asset=self._asset,
                                                   task=self._task)
        session.update(changes)

        # Find the application definition
        app_name = os.environ.get("AVALON_APP_NAME")
        if not app_name:
            log.error("No AVALON_APP_NAME session variable is set. "
                      "Unable to initialize app Work Directory.")
            return

        app_definition = pipeline.lib.get_application(app_name)
        App = type("app_%s" % app_name,
                   (pipeline.Application,),
                   {"config": app_definition.copy()})

        # Initialize within the new session's environment
        app = App()
        env = app.environ(session)
        app.initialize(env)

        # Force a full to the asset as opposed to just self.refresh() so
        # that it will actually check again whether the Work directory exists
        self.set_asset_task(self._asset, self._task)

    def refresh(self):
        """Refresh listed files for current selection in the interface"""
        self.model.refresh()

        if self.auto_select_latest_modified:
            tools_lib.schedule(self._select_last_modified_file,
                               100)

    def on_context_menu(self, point):

        view = self.widgets["list"]
        index = view.indexAt(point)
        if not index.isValid():
            return

        is_enabled = index.data(FilesModel.IsEnabled)
        if not is_enabled:
            return

        menu = QtWidgets.QMenu(self)

        # Duplicate
        action = QtWidgets.QAction("Duplicate", menu)
        tip = "Duplicate selected file."
        action.setToolTip(tip)
        action.setStatusTip(tip)
        action.triggered.connect(self.on_duplicate_pressed)
        menu.addAction(action)

        # Show the context action menu
        global_point = view.mapToGlobal(point)
        action = menu.exec_(global_point)
        if not action:
            return

    def _select_last_modified_file(self):
        """Utility function to select the file with latest date modified"""

        role = self.model.DateModifiedRole
        view = self.widgets["list"]
        model = view.model()

        highest_index = None
        highest = 0
        for row in range(model.rowCount()):
            index = model.index(row, 0, parent=QtCore.QModelIndex())
            if not index.isValid():
                continue

            modified = index.data(role)
            if modified > highest:
                highest_index = index
                highest = modified

        if highest_index:
            view.setCurrentIndex(highest_index)


class Window(QtWidgets.QMainWindow):
    """Work Files Window"""
    title = "Work Files"

    def __init__(self, parent=None):
        super(Window, self).__init__(parent=parent)
        self.setWindowTitle(self.title)
        self.setWindowFlags(QtCore.Qt.Window | QtCore.Qt.WindowCloseButtonHint)

        pages = {
            "home": QtWidgets.QWidget()
        }

        widgets = {
            "pages": QtWidgets.QStackedWidget(),
            "body": QtWidgets.QWidget(),
            "assets": AssetWidget(silo_creatable=False),
            "tasks": TasksWidget(),
            "files": FilesWidget()
        }

        self.setCentralWidget(widgets["pages"])
        widgets["pages"].addWidget(pages["home"])

        # Build home
        layout = QtWidgets.QVBoxLayout(pages["home"])
        layout.addWidget(widgets["body"])

        # Build home - body
        layout = QtWidgets.QVBoxLayout(widgets["body"])
        split = QtWidgets.QSplitter()
        split.addWidget(widgets["assets"])
        split.addWidget(widgets["tasks"])
        split.addWidget(widgets["files"])
        split.setStretchFactor(0, 1)
        split.setStretchFactor(1, 1)
        split.setStretchFactor(2, 3)
        layout.addWidget(split)

        # Add top margin for tasks to align it visually with files as
        # the files widget has a filter field which tasks does not.
        widgets["tasks"].setContentsMargins(0, 32, 0, 0)

        # Connect signals
        widgets["assets"].current_changed.connect(self.on_asset_changed)
        widgets["assets"].silo_changed.connect(self.on_asset_changed)
        widgets["tasks"].task_changed.connect(self.on_task_changed)

        self.widgets = widgets
        self.refresh()

        # Force focus on the open button by default, required for Houdini.
        self.widgets["files"].widgets["open"].setFocus()

        self.resize(900, 600)

    def on_task_changed(self):
        # Since we query the disk give it slightly more delay
        tools_lib.schedule(self._on_task_changed, 100, channel="mongo")

    def on_asset_changed(self):
        tools_lib.schedule(self._on_asset_changed, 50, channel="mongo")

    def set_context(self, context):

        if "asset" in context:
            asset = context["asset"]
            asset_document = io.find_one({"name": asset,
                                          "type": "asset"})

            # Set silo
            silo = asset_document.get("silo")
            if self.widgets["assets"].get_current_silo() != silo:
                self.widgets["assets"].set_silo(silo)

            # Select the asset
            self.widgets["assets"].select_assets([asset], expand=True)

            # Force a refresh on Tasks?
            self.widgets["tasks"].set_asset(asset_id=asset_document["_id"])

        if "task" in context:
            self.widgets["tasks"].select_task(context["task"])

    def refresh(self):

        # Refresh asset widget
        self.widgets["assets"].refresh()

        self._on_task_changed()

    def _on_asset_changed(self):
        asset = self.widgets["assets"].get_active_asset()

        if not asset:
            # Force disable the other widgets if no
            # active selection
            self.widgets["tasks"].setEnabled(False)
            self.widgets["files"].setEnabled(False)
        else:
            self.widgets["tasks"].setEnabled(True)

        self.widgets["tasks"].set_asset(asset)

    def _on_task_changed(self):

        asset = self.widgets["assets"].get_active_asset_document()
        task = self.widgets["tasks"].get_current_task()

        self.widgets["tasks"].setEnabled(bool(asset))
        self.widgets["files"].setEnabled(all([bool(task), bool(asset)]))

        files = self.widgets["files"]
        files.set_asset_task(asset, task)
        files.refresh()


def show(root=None, debug=False, parent=None, use_context=True):
    """Show Work Files GUI"""
    # todo: remove `root` argument to show()

    if module.window:
        module.window.close()
        del(module.window)

    host = api.registered_host()
    if host is None:
        raise RuntimeError("No registered host.")

    # Verify the host has implemented the api for Work Files
    required = ["open_file",
                "save_file",
                "current_file",
                "has_unsaved_changes",
                "work_root",
                "file_extensions",
                ]
    missing = []
    for name in required:
        if not hasattr(host, name):
            missing.append(name)
    if missing:
        raise RuntimeError("Host is missing required Work Files interfaces: "
                           "%s (host: %s)" % (", ".join(missing), host))

    if debug:
        api.Session["AVALON_ASSET"] = "Mock"
        api.Session["AVALON_TASK"] = "Testing"

    with tools_lib.application():

        window = Window(parent=parent)
        window.refresh()

        if use_context:
            context = {"asset": api.Session["AVALON_ASSET"],
                       "silo": api.Session["AVALON_SILO"],
                       "task": api.Session["AVALON_TASK"]}
            window.set_context(context)

        window.show()
        window.setStyleSheet(style.load_stylesheet())

        module.window = window<|MERGE_RESOLUTION|>--- conflicted
+++ resolved
@@ -3,12 +3,8 @@
 import getpass
 import re
 import shutil
-<<<<<<< HEAD
-from datetime import datetime
-=======
 import logging
 import platform
->>>>>>> dd5aca62
 
 from ...vendor.Qt import QtWidgets, QtCore
 from ... import style, io, api, pipeline
@@ -267,27 +263,6 @@
             ok.setEnabled(True)
 
 
-<<<<<<< HEAD
-        # Get work file name
-        project = io.find_one({"type": "project"})
-        self.data = {
-            "project": {
-                "name": project["name"],
-                "code": project["data"].get("code", "")
-            },
-            "asset": api.Session["AVALON_ASSET"],
-            "task": api.Session["AVALON_TASK"].lower(),
-            "version": 1,
-            "user": getpass.getuser(),
-            "comment": ""
-        }
-
-        self.template = "{task}_v{version:0>4}<_{comment}>"
-        templates = project["config"]["template"]
-        if "workfile" in templates:
-            self.template = templates["workfile"]
-
-=======
 class TasksWidget(QtWidgets.QWidget):
     """Widget showing active Tasks"""
 
@@ -334,7 +309,6 @@
         current = self.get_current_task()
         if current:
             self._last_selected_task = current
->>>>>>> dd5aca62
 
         self.models["tasks"].set_assets([asset_id])
 
@@ -353,72 +327,6 @@
         Args:
             task (str): Name of the task to select.
 
-<<<<<<< HEAD
-        # Display current context
-        # todo: context should update on update task
-        label = u"<b>Asset</b> {0} \u25B6 <b>Task</b> {1}".format(
-            api.Session["AVALON_ASSET"],
-            api.Session["AVALON_TASK"]
-        )
-        self.context_label = QtWidgets.QLabel(label)
-        self.context_label.setStyleSheet("QLabel{ font-size: 12pt; }")
-        self.layout.addWidget(self.context_label)
-
-        separator = QtWidgets.QFrame()
-        separator.setFrameShape(QtWidgets.QFrame.HLine)
-        separator.setFrameShadow(QtWidgets.QFrame.Plain)
-        self.layout.addWidget(separator)
-
-        # View
-        view = QtWidgets.QTreeView()
-        view.setTextElideMode(QtCore.Qt.ElideLeft)
-        view.setSortingEnabled(True)
-        view.setRootIsDecorated(False)
-        view.setAlternatingRowColors(True)
-
-        model = WorkFileModel(view)
-        view.setModel(model)
-
-        self.layout.addWidget(view)
-        self.view = view
-        self.model = model
-
-        buttons_layout = QtWidgets.QHBoxLayout()
-        self.duplicate_button = QtWidgets.QPushButton("Duplicate")
-        buttons_layout.addWidget(self.duplicate_button)
-        self.open_button = QtWidgets.QPushButton("Open")
-        buttons_layout.addWidget(self.open_button)
-        self.browse_button = QtWidgets.QPushButton("Browse")
-        buttons_layout.addWidget(self.browse_button)
-        self.layout.addLayout(buttons_layout)
-
-        separator = QtWidgets.QFrame()
-        separator.setFrameShape(QtWidgets.QFrame.HLine)
-        separator.setFrameShadow(QtWidgets.QFrame.Sunken)
-        self.layout.addWidget(separator)
-
-        current_file = self.host.current_file()
-        if current_file:
-            current_label = os.path.basename(current_file)
-        else:
-            current_label = "<unsaved>"
-        current_file_label = QtWidgets.QLabel("Current File: " + current_label)
-        self.layout.addWidget(current_file_label)
-
-        buttons_layout = QtWidgets.QHBoxLayout()
-        self.save_as_button = QtWidgets.QPushButton("Save As")
-        buttons_layout.addWidget(self.save_as_button)
-        self.layout.addLayout(buttons_layout)
-
-        self.duplicate_button.pressed.connect(self.on_duplicate_pressed)
-        self.open_button.pressed.connect(self.on_open_pressed)
-        self.view.doubleClicked.connect(self.on_open_pressed)
-        self.browse_button.pressed.connect(self.on_browse_pressed)
-        self.save_as_button.pressed.connect(self.on_save_as_pressed)
-
-        self._name_window = None
-        self._messagebox = None
-=======
         """
 
         # Clear selection
@@ -426,7 +334,6 @@
         model = view.model()
         selection_model = view.selectionModel()
         selection_model.clearSelection()
->>>>>>> dd5aca62
 
         # Select the task
         mode = selection_model.Select | selection_model.Rows
@@ -436,13 +343,8 @@
             if name == task:
                 selection_model.select(index, mode)
 
-<<<<<<< HEAD
-        self.refresh()
-        self.resize(550, 550)
-=======
                 # Set the currently active index
                 view.setCurrentIndex(index)
->>>>>>> dd5aca62
 
     def get_current_task(self):
         """Return name of task at current index (selected)
@@ -455,19 +357,6 @@
         index = view.currentIndex()
         index = index.sibling(index.row(), 0)  # ensure column zero for name
 
-<<<<<<< HEAD
-    def refresh(self):
-        self.model.clear()
-
-        last_modified = None
-        last_modified_idx = None
-        parent_idx = QtCore.QModelIndex()
-        extensions = set(self.host.file_extensions())
-        for f in reversed(os.listdir(self.root)):
-            path = os.path.join(self.root, f)
-            if os.path.isdir(path):
-                continue
-=======
         selection = view.selectionModel()
         if selection.isSelected(index):
             # Ignore when the current task is not selected as the "No task"
@@ -475,46 +364,12 @@
             # disallowed to be selected. So we only return if it is selected.
             return index.data(QtCore.Qt.DisplayRole)
 
->>>>>>> dd5aca62
 
 class FilesWidget(QtWidgets.QWidget):
     """A widget displaying files that allows to save and open files."""
     def __init__(self, parent=None):
         super(FilesWidget, self).__init__(parent=parent)
 
-<<<<<<< HEAD
-            _modified = os.path.getmtime(path)
-            if not last_modified or last_modified < _modified:
-                last_modified = _modified
-                last_modified_idx = self.model.rowCount(parent_idx)
-
-            modified = (
-                datetime.fromtimestamp(_modified)
-                .strftime("%Y/%m/%d %H:%M:%S")
-            )
-            self.model.add_file(f, modified)
-
-        self.view.header().resizeSection(
-            0, self.view.sizeHintForColumn(0) + 40
-        )
-        self.view.sortByColumn(0, QtCore.Qt.DescendingOrder)
-
-        # Select last modified file
-        if self.model.rowCount(parent_idx):
-            index = self.model.index(last_modified_idx, 0, parent_idx)
-            self.view.selectionModel().select(
-                index,
-                (
-                    QtCore.QItemSelectionModel.SelectCurrent |
-                    QtCore.QItemSelectionModel.Rows
-                )
-            )
-            # Scroll list so item is visible
-            self.view.scrollTo(
-                index,
-                QtWidgets.QAbstractItemView.EnsureVisible
-            )
-=======
         # Setup
         self._asset = None
         self._task = None
@@ -528,7 +383,6 @@
         # Avoid crash in Blender and store the message box
         # (setting parent doesn't work as it hides the message box)
         self._messagebox = None
->>>>>>> dd5aca62
 
         widgets = {
             "filter": QtWidgets.QLineEdit(),
@@ -610,22 +464,6 @@
         else:
             self.model.set_root(None)
 
-<<<<<<< HEAD
-    def save_changes_prompt(self):
-        self._messagebox = QtWidgets.QMessageBox()
-        self._messagebox.setWindowFlags(QtCore.Qt.FramelessWindowHint)
-        self._messagebox.setIcon(self._messagebox.Warning)
-        self._messagebox.setWindowTitle("Unsaved Changes!")
-        self._messagebox.setText(
-            "There are unsaved changes to the current file."
-            "\nDo you want to save the changes?"
-        )
-        self._messagebox.setStandardButtons(
-            self._messagebox.Yes | self._messagebox.No |
-            self._messagebox.Cancel
-        )
-        result = self._messagebox.exec_()
-=======
     def _get_session(self):
         """Return a modified session for the current asset and task"""
 
@@ -639,7 +477,6 @@
 
     def _enter_session(self):
         """Enter the asset and task session currently selected"""
->>>>>>> dd5aca62
 
         session = api.Session.copy()
         changes = pipeline.compute_session_changes(session,
@@ -734,26 +571,11 @@
         if not work_file:
             return
 
-<<<<<<< HEAD
-        selection = self.view.selectionModel()
-        rows = selection.selectedRows(column=0)
-        for row_index in rows:
-            filename = row_index.data(self.model.FilenameRole)
-
-            src = os.path.join(
-                self.root, filename
-            )
-            dst = os.path.join(
-                self.root, work_file
-            )
-            shutil.copy(src, dst)
-=======
         src = self._get_selected_filepath()
         dst = os.path.join(
             self.root, work_file
         )
         shutil.copy(src, dst)
->>>>>>> dd5aca62
 
         self.refresh()
 
@@ -772,29 +594,12 @@
         selection = self.view.selectionModel()
         rows = selection.selectedRows(column=0)
 
-<<<<<<< HEAD
-        if len(rows) == 0:
-            print("No file selected to open..")
-            return
-
-        elif len(rows) > 1:
-            print("More than one file selected to open..")
-            return
-
-        filename = rows[0].data(self.model.FilenameRole)
-        work_file = os.path.join(self.root, filename)
-
-        result = self.open(work_file)
-        if result:
-            self.close()
-=======
         path = self._get_selected_filepath()
         if not path:
             print("No file selected to open..")
             return
 
         return self.open_file(path)
->>>>>>> dd5aca62
 
     def on_browse_pressed(self):
 
