--- conflicted
+++ resolved
@@ -1,16 +1,11 @@
 import os
 import sys
-<<<<<<< HEAD
 import logging
 from functools import partial
-=======
-import os
-import logging
->>>>>>> 10a460f4
 
 from ...vendor.Qt import QtWidgets, QtCore
 from ...vendor import qtawesome as qta
-from ... import io, api, style, pipeline
+from ... import io, api, style
 from .. import lib as tools_lib
 
 # todo(roy): refactor loading from other tools
@@ -23,10 +18,6 @@
 
 from .proxy import FilterProxyModel
 from .model import InventoryModel
-<<<<<<< HEAD
-
-=======
->>>>>>> 10a460f4
 from .lib import switch_item
 
 DEFAULT_COLOR = "#fb9c15"
@@ -376,10 +367,6 @@
         input_layout.addWidget(self._assets_box)
         input_layout.addWidget(self._subsets_box)
         input_layout.addWidget(self._representations_box)
-<<<<<<< HEAD
-=======
-
->>>>>>> 10a460f4
         input_layout.addWidget(accept_btn)
 
         self._input_layout = input_layout
