--- conflicted
+++ resolved
@@ -72,11 +72,7 @@
                 if Qt.__binding__ in ("PyQt4", "PySide"):
                     self.dataChanged.emit(index, index)
                 else:
-<<<<<<< HEAD
-                    self.dataChanged.emit(index, index, list())
-=======
                     self.dataChanged.emit(index, index, [role])
->>>>>>> fc6074d8
 
                 # must return true if successful
                 return True
