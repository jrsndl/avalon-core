import os
import datetime
import pprint
import inspect
import collections

from ...vendor import Qt
<<<<<<< HEAD
from ...vendor.Qt import QtWidgets, QtCore, QtCompat, QtGui
=======
from ...vendor.Qt import QtWidgets, QtCore, QtGui
>>>>>>> 20a9f71c
from ...vendor import qtawesome
from ... import io
from ... import api
from ... import pipeline

from .. import lib as tools_lib
from ..delegates import VersionDelegate
from ..widgets import OptionalAction, OptionDialog

from .model import (
    SubsetsModel,
    SubsetFilterProxyModel,
    FamiliesFilterProxyModel,
)
from .delegates import PrettyTimeDelegate


class SubsetWidget(QtWidgets.QWidget):
    """A widget that lists the published subsets for an asset"""

    active_changed = QtCore.Signal()    # active index changed
    version_changed = QtCore.Signal()   # version state changed for a subset

    def __init__(self, enable_grouping=True, parent=None):
        super(SubsetWidget, self).__init__(parent=parent)

        model = SubsetsModel(grouping=enable_grouping)
        proxy = SubsetFilterProxyModel()
        family_proxy = FamiliesFilterProxyModel()
        family_proxy.setSourceModel(proxy)

        filter = QtWidgets.QLineEdit()
        filter.setPlaceholderText("Filter subsets..")

        groupable = QtWidgets.QCheckBox("Enable Grouping")
        groupable.setChecked(enable_grouping)

        top_bar_layout = QtWidgets.QHBoxLayout()
        top_bar_layout.addWidget(filter)
        top_bar_layout.addWidget(groupable)

        view = QtWidgets.QTreeView()
        view.setObjectName("SubsetView")
        view.setIndentation(20)
        view.setStyleSheet("""
            QTreeView::item{
                padding: 5px 1px;
                border: 0px;
            }
        """)
        view.setAllColumnsShowFocus(True)

        # Set view delegates
        version_delegate = VersionDelegate()
        column = model.Columns.index("version")
        view.setItemDelegateForColumn(column, version_delegate)

        time_delegate = PrettyTimeDelegate()
        column = model.Columns.index("time")
        view.setItemDelegateForColumn(column, time_delegate)

        layout = QtWidgets.QVBoxLayout(self)
        layout.setContentsMargins(0, 0, 0, 0)
        layout.addLayout(top_bar_layout)
        layout.addWidget(view)

        view.setContextMenuPolicy(QtCore.Qt.CustomContextMenu)
        view.setSelectionMode(QtWidgets.QAbstractItemView.ExtendedSelection)
        view.setSortingEnabled(True)
        view.sortByColumn(1, QtCore.Qt.AscendingOrder)
        view.setAlternatingRowColors(True)

        self.data = {
            "delegates": {
                "version": version_delegate,
                "time": time_delegate
            },
            "state": {
                "groupable": groupable
            }
        }

        self.proxy = proxy
        self.model = model
        self.view = view
        self.filter = filter
        self.family_proxy = family_proxy

        # settings and connections
        self.proxy.setSourceModel(self.model)
        self.proxy.setDynamicSortFilter(True)
        self.proxy.setFilterCaseSensitivity(QtCore.Qt.CaseInsensitive)

        self.view.setModel(self.family_proxy)
        self.view.customContextMenuRequested.connect(self.on_context_menu)

        header = self.view.header()
        # Enforce the columns to fit the data (purely cosmetic)
        if Qt.__binding__ in ("PySide2", "PyQt5"):
            header.setSectionResizeMode(QtWidgets.QHeaderView.ResizeToContents)
        else:
            header.setResizeMode(QtWidgets.QHeaderView.ResizeToContents)

        selection = view.selectionModel()
        selection.selectionChanged.connect(self.active_changed)

        version_delegate.version_changed.connect(self.version_changed)

        groupable.stateChanged.connect(self.set_grouping)

        self.filter.textChanged.connect(self.proxy.setFilterRegExp)
        self.filter.textChanged.connect(self.view.expandAll)

        self.model.refresh()

        # Expose this from the widget as a method
        self.set_family_filters = self.family_proxy.setFamiliesFilter

    def is_groupable(self):
        return self.data["state"]["groupable"].checkState()

    def set_grouping(self, state):
        with tools_lib.preserve_selection(tree_view=self.view,
                                          current_index=False):
            self.model.set_grouping(state)

    def on_context_menu(self, point):
        """Shows menu with loader actions on Right-click.

        Registered actions are filtered by selection and help of
        `loaders_from_representation` from avalon api. Intersection of actions
        is shown when more subset is selected. When there are not available
        actions for selected subsets then special action is shown (works as
        info message to user): "*No compatible loaders for your selection"

        """

        point_index = self.view.indexAt(point)
        if not point_index.isValid():
            return

        # Get selected subsets without groups
        selection = self.view.selectionModel()
        rows = selection.selectedRows(column=0)

        items = []
        for row_index in rows:
            item = row_index.data(self.model.ItemRole)
            if item.get("isGroup"):
                continue

            elif item.get("isMerged"):
                # TODO use `for` loop of index's rowCount instead of `while` loop
                idx = 0
                while idx < 2000:
                    child_index = row_index.child(idx, 0)
                    if not child_index.isValid():
                        break
                    item = child_index.data(self.model.ItemRole)
                    if item not in items:
                        items.append(item)
                    idx += 1

            else:
                if item not in items:
                    items.append(item)

        # Get all representation->loader combinations available for the
        # index under the cursor, so we can list the user the options.
        available_loaders = api.discover(api.Loader)
        loaders = list()

        # Bool if is selected only one subset
        one_item_selected = (len(items) == 1)

        # Prepare variables for multiple selected subsets
        first_loaders = []
        found_combinations = None

        is_first = True
        for item in items:
            _found_combinations = []

            version_id = item['version_document']['_id']
            representations = io.find({
                "type": "representation",
                "parent": version_id
            })

            for representation in representations:
                for loader in api.loaders_from_representation(
                        available_loaders,
                        representation['_id']
                ):
                    # skip multiple select variant if one is selected
                    if one_item_selected:
                        loaders.append((representation, loader))
                        continue

                    # store loaders of first subset
                    if is_first:
                        first_loaders.append((representation, loader))

                    # store combinations to compare with other subsets
                    _found_combinations.append(
                        (representation["name"].lower(), loader)
                    )

            # skip multiple select variant if one is selected
            if one_item_selected:
                continue

            is_first = False
            # Store first combinations to compare
            if found_combinations is None:
                found_combinations = _found_combinations
            # Intersect found combinations with all previous subsets
            else:
                found_combinations = list(
                    set(found_combinations) & set(_found_combinations)
                )

        if not one_item_selected:
            # Filter loaders from first subset by intersected combinations
            for repre, loader in first_loaders:
                if (repre["name"], loader) not in found_combinations:
                    continue

                loaders.append((repre, loader))

        menu = QtWidgets.QMenu(self)
        if not loaders:
            # no loaders available
            submsg = "your selection."
            if one_item_selected:
                submsg = "this version."

            msg = "No compatible loaders for {}".format(submsg)
            self.echo(msg)

            icon = qtawesome.icon(
                "fa.exclamation",
                color=QtGui.QColor(255, 51, 0)
            )

            action = OptionalAction(("*" + msg), icon, False, menu)
            menu.addAction(action)

        else:
            def sorter(value):
                """Sort the Loaders by their order and then their name"""
                Plugin = value[1]
                return Plugin.order, Plugin.__name__

            # List the available loaders
            for representation, loader in sorted(loaders, key=sorter):

                # Label
                label = getattr(loader, "label", None)
                if label is None:
                    label = loader.__name__

                # Add the representation as suffix
                label = "{0} ({1})".format(label, representation['name'])

                # Support font-awesome icons using the `.icon` and `.color`
                # attributes on plug-ins.
                icon = getattr(loader, "icon", None)
                if icon is not None:
                    try:
                        key = "fa.{0}".format(icon)
                        color = getattr(loader, "color", "white")
                        icon = qtawesome.icon(key, color=color)
                    except Exception as e:
                        print("Unable to set icon for loader "
                              "{}: {}".format(loader, e))
                        icon = None

                # Optional action
                use_option = one_item_selected and hasattr(loader, "options")
                action = OptionalAction(label, icon, use_option, menu)
                if use_option:
                    # Add option box tip
                    action.set_option_tip(loader.options)

                action.setData((representation, loader))

                # Add tooltip and statustip from Loader docstring
                tip = inspect.getdoc(loader)
                if tip:
                    action.setToolTip(tip)
                    action.setStatusTip(tip)

                menu.addAction(action)

        # Show the context action menu
        global_point = self.view.mapToGlobal(point)
        action = menu.exec_(global_point)
        if not action or not action.data():
            return

        # Find the representation name and loader to trigger
        action_representation, loader = action.data()
        representation_name = action_representation["name"]  # extension
        options = None

        # Pop option dialog
        if getattr(action, "optioned", False):
            dialog = OptionDialog(self)
            dialog.setWindowTitle(action.label + " Options")
            dialog.create(loader.options)

            if not dialog.exec_():
                return

            # Get option
            options = dialog.parse()

        # Run the loader for all selected indices, for those that have the
        # same representation available

        # Trigger
        for item in items:
            version_id = item["version_document"]["_id"]
            representation = io.find_one({
                "type": "representation",
                "name": representation_name,
                "parent": version_id
            })
            if not representation:
                self.echo("Subset '{}' has no representation '{}'".format(
                    item["subset"], representation_name
                ))
                continue

            try:
                api.load(Loader=loader,
                         representation=representation,
                         options=options)

            except pipeline.IncompatibleLoaderError as exc:
                self.echo(exc)
                continue

    def selected_subsets(self, _groups=False, _merged=False, _other=True):
        selection = self.view.selectionModel()
        rows = selection.selectedRows(column=0)

        subsets = list()
        if not any([_groups, _merged, _other]):
            self.echo((
                "This is a BUG: Selected_subsets args must contain"
                " at least one value set to True"
            ))
            return subset

        for row in rows:
            item = row.data(self.model.ItemRole)
            if item.get("isGroup"):
                if not _groups:
                    continue

            elif item.get("isMerged"):
                if not _merged:
                    continue
            else:
                if not _other:
                    continue

            subsets.append(item)

        return subsets

    def group_subsets(self, name, asset_ids, items):
        field = "data.subsetGroup"

        if name:
            update = {"$set": {field: name}}
            self.echo("Group subsets to '%s'.." % name)
        else:
            update = {"$unset": {field: ""}}
            self.echo("Ungroup subsets..")

        subsets = list()
        for item in items:
            subsets.append(item["subset"])

        for asset_id in asset_ids:
            filter = {
                "type": "subset",
                "parent": asset_id,
                "name": {"$in": subsets},
            }
            io.update_many(filter, update)

    def echo(self, message):
        print(message)


class VersionTextEdit(QtWidgets.QTextEdit):
    """QTextEdit that displays version specific information.

    This also overrides the context menu to add actions like copying
    source path to clipboard or copying the raw data of the version
    to clipboard.

    """
    def __init__(self, parent=None):
        super(VersionTextEdit, self).__init__(parent=parent)

        self.data = {
            "source": None,
            "raw": None
        }

        # Reset
        self.set_version(None)

    def set_version(self, version_id):

        if not version_id:
            # Reset state to empty
            self.data = {
                "source": None,
                "raw": None,
            }
            self.setText("")
            self.setEnabled(True)
            return

        self.setEnabled(True)

        print("Querying..")

        version = io.find_one({"_id": version_id, "type": "version"})
        assert version, "Not a valid version id"

        subset = io.find_one({"_id": version["parent"], "type": "subset"})
        assert subset, "No valid subset parent for version"

        # Define readable creation timestamp
        created = version["data"]["time"]
        created = datetime.datetime.strptime(created, "%Y%m%dT%H%M%SZ")
        created = datetime.datetime.strftime(created, "%b %d %Y %H:%M")

        comment = version["data"].get("comment", None) or "No comment"

        source = version["data"].get("source", None)
        source_label = source if source else "No source"

        # Store source and raw data
        self.data["source"] = source
        self.data["raw"] = version

        data = {
            "subset": subset["name"],
            "version": version["name"],
            "comment": comment,
            "created": created,
            "source": source_label
        }

        self.setHtml(u"""
<h3>{subset} v{version:03d}</h3>
<b>Comment</b><br>
{comment}<br>
<br>
<b>Created</b><br>
{created}<br>
<br>
<b>Source</b><br>
{source}<br>""".format(**data))

    def contextMenuEvent(self, event):
        """Context menu with additional actions"""
        menu = self.createStandardContextMenu()

        # Add additional actions when any text so we can assume
        # the version is set.
        if self.toPlainText().strip():

            menu.addSeparator()
            action = QtWidgets.QAction("Copy source path to clipboard",
                                       menu)
            action.triggered.connect(self.on_copy_source)
            menu.addAction(action)

            action = QtWidgets.QAction("Copy raw data to clipboard",
                                       menu)
            action.triggered.connect(self.on_copy_raw)
            menu.addAction(action)

        menu.exec_(event.globalPos())
        del menu

    def on_copy_source(self):
        """Copy formatted source path to clipboard"""
        source = self.data.get("source", None)
        if not source:
            return

        path = source.format(root=api.registered_root())
        clipboard = QtWidgets.QApplication.clipboard()
        clipboard.setText(path)

    def on_copy_raw(self):
        """Copy raw version data to clipboard

        The data is string formatted with `pprint.pformat`.

        """
        raw = self.data.get("raw", None)
        if not raw:
            return

        raw_text = pprint.pformat(raw)
        clipboard = QtWidgets.QApplication.clipboard()
        clipboard.setText(raw_text)


class ThumbnailWidget(QtWidgets.QLabel):

    aspect_ratio = (16, 9)
    max_width = 300

    def __init__(self, dbcon=None, parent=None):
        super(ThumbnailWidget, self).__init__(parent)
        if dbcon is None:
            dbcon = io
        self.dbcon = dbcon

        self.current_thumb_id = None
        self.current_thumbnail = None

        self.setAlignment(QtCore.Qt.AlignCenter)

        # TODO get res path much better way
        loader_path = os.path.dirname(os.path.abspath(__file__))
        avalon_path = os.path.dirname(os.path.dirname(loader_path))
        default_pix_path = os.path.join(
            os.path.dirname(avalon_path),
            "res", "tools", "images", "default_thumbnail.png"
        )
        self.default_pix = QtGui.QPixmap(default_pix_path)

    def height(self):
        width = self.width()
        asp_w, asp_h = self.aspect_ratio

        return (width / asp_w) * asp_h

    def width(self):
        width = super(ThumbnailWidget, self).width()
        if width > self.max_width:
            width = self.max_width
        return width

    def set_pixmap(self, pixmap=None):
        if not pixmap:
            pixmap = self.default_pix
            self.current_thumb_id = None

        self.current_thumbnail = pixmap

        pixmap = self.scale_pixmap(pixmap)
        self.setPixmap(pixmap)

    def resizeEvent(self, event):
        if not self.current_thumbnail:
            return
        cur_pix = self.scale_pixmap(self.current_thumbnail)
        self.setPixmap(cur_pix)

    def scale_pixmap(self, pixmap):
        return pixmap.scaled(
            self.width(), self.height(), QtCore.Qt.KeepAspectRatio
        )

    def set_thumbnail(self, entity=None):
        if not entity:
            self.set_pixmap()
            return

        if isinstance(entity, (list, tuple)):
            if len(entity) == 1:
                entity = entity[0]
            else:
                self.set_pixmap()
                return

        thumbnail_id = entity.get("data", {}).get("thumbnail_id")
        if thumbnail_id == self.current_thumb_id:
            if self.current_thumbnail is None:
                self.set_pixmap()
            return

        self.current_thumb_id = thumbnail_id
        if not thumbnail_id:
            self.set_pixmap()
            return

        thumbnail_ent = self.dbcon.find_one(
            {"type": "thumbnail", "_id": thumbnail_id}
        )
        if not thumbnail_ent:
            return

        thumbnail_bin = pipeline.get_thumbnail_binary(
            thumbnail_ent, "thumbnail", self.dbcon
        )
        if not thumbnail_bin:
            self.set_pixmap()
            return

        thumbnail = QtGui.QPixmap()
        thumbnail.loadFromData(thumbnail_bin)

        self.set_pixmap(thumbnail)


class VersionWidget(QtWidgets.QWidget):
    """A Widget that display information about a specific version"""
    def __init__(self, parent=None):
        super(VersionWidget, self).__init__(parent=parent)

        layout = QtWidgets.QVBoxLayout(self)

        label = QtWidgets.QLabel("Version", self)
        data = VersionTextEdit()
        data.setReadOnly(True)

        layout.addWidget(label)
        layout.addWidget(data)

        self.data = data

    def set_version(self, version_id):
        self.data.set_version(version_id)


class FamilyListWidget(QtWidgets.QListWidget):
    """A Widget that lists all available families"""

    NameRole = QtCore.Qt.UserRole + 1
    active_changed = QtCore.Signal(list)

    def __init__(self, parent=None):
        super(FamilyListWidget, self).__init__(parent=parent)

        multi_select = QtWidgets.QAbstractItemView.ExtendedSelection
        self.setSelectionMode(multi_select)
        self.setAlternatingRowColors(True)
        # Enable RMB menu
        self.setContextMenuPolicy(QtCore.Qt.CustomContextMenu)
        self.customContextMenuRequested.connect(self.show_right_mouse_menu)

        self.itemChanged.connect(self._on_item_changed)

    def refresh(self):
        """Refresh the listed families.

        This gets all unique families and adds them as checkable items to
        the list.

        """

        family = io.distinct("data.family")
        families = io.distinct("data.families")
        unique_families = list(set(family + families))

        # Rebuild list
        self.blockSignals(True)
        self.clear()
        for name in sorted(unique_families):

            family = tools_lib.get_family_cached_config(name)
            if family.get("hideFilter"):
                continue

            label = family.get("label", name)
            icon = family.get("icon", None)

            # TODO: This should be more managable by the artist
            # Temporarily implement support for a default state in the project
            # configuration
            state = family.get("state", True)
            state = QtCore.Qt.Checked if state else QtCore.Qt.Unchecked

            item = QtWidgets.QListWidgetItem(parent=self)
            item.setText(label)
            item.setFlags(item.flags() | QtCore.Qt.ItemIsUserCheckable)
            item.setData(self.NameRole, name)
            item.setCheckState(state)

            if icon:
                item.setIcon(icon)

            self.addItem(item)
        self.blockSignals(False)

        self.active_changed.emit(self.get_filters())

    def get_filters(self):
        """Return the checked family items"""

        items = [self.item(i) for i in
                 range(self.count())]

        return [item.data(self.NameRole) for item in items if
                item.checkState() == QtCore.Qt.Checked]

    def _on_item_changed(self):
        self.active_changed.emit(self.get_filters())

    def _set_checkstate_all(self, state):
        _state = QtCore.Qt.Checked if state is True else QtCore.Qt.Unchecked
        self.blockSignals(True)
        for i in range(self.count()):
            item = self.item(i)
            item.setCheckState(_state)
        self.blockSignals(False)
        self.active_changed.emit(self.get_filters())

    def show_right_mouse_menu(self, pos):
        """Build RMB menu under mouse at current position (within widget)"""

        # Get mouse position
        globalpos = self.viewport().mapToGlobal(pos)

        menu = QtWidgets.QMenu(self)

        # Add enable all action
        state_checked = QtWidgets.QAction(menu, text="Enable All")
        state_checked.triggered.connect(
            lambda: self._set_checkstate_all(True))
        # Add disable all action
        state_unchecked = QtWidgets.QAction(menu, text="Disable All")
        state_unchecked.triggered.connect(
            lambda: self._set_checkstate_all(False))

        menu.addAction(state_checked)
        menu.addAction(state_unchecked)

        menu.exec_(globalpos)<|MERGE_RESOLUTION|>--- conflicted
+++ resolved
@@ -5,11 +5,7 @@
 import collections
 
 from ...vendor import Qt
-<<<<<<< HEAD
-from ...vendor.Qt import QtWidgets, QtCore, QtCompat, QtGui
-=======
 from ...vendor.Qt import QtWidgets, QtCore, QtGui
->>>>>>> 20a9f71c
 from ...vendor import qtawesome
 from ... import io
 from ... import api
