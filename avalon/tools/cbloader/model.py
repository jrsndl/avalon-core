--- conflicted
+++ resolved
@@ -312,15 +312,11 @@
 
         # Get the node data and validate
         node = model.data(index, TreeModel.NodeRole)
-<<<<<<< HEAD
-        families = node.get("families", [])
-=======
 
         if node.get("isGroup"):
             return self.filter_accepts_group(index, model)
 
-        family = node.get("family", None)
->>>>>>> 6e0d38d2
+        families = node.get("families", [])
 
         filterable_families = set()
         for name in families:
@@ -332,10 +328,7 @@
             return True
 
         # We want to keep the families which are not in the list
-<<<<<<< HEAD
         return filterable_families.issubset(self._families)
-=======
-        return family in self._families
 
     def sort(self, column, order):
         proxy = self.sourceModel()
@@ -347,4 +340,3 @@
             self.setSortRole(model.SortDescendingRole)
 
         super(FamiliesFilterProxyModel, self).sort(column, order)
->>>>>>> 6e0d38d2
