import os
import sys
import contextlib
import traceback
import logging

from wsrpc_aiohttp import (
    WebSocketRoute,
    WebSocketAsync
)

from Qt import QtWidgets

from openpype.tools.utils import host_tools
from .launch_logic import ProcessLauncher, stub

<<<<<<< HEAD
from openpype.lib.remote_publish import headless_publish

from .ws_stub import AfterEffectsServerStub
=======
>>>>>>> 1d94a75d

log = logging.getLogger(__name__)
log.setLevel(logging.DEBUG)


def safe_excepthook(*args):
    traceback.print_exception(*args)


def main(*subprocess_args):
    sys.excepthook = safe_excepthook

    from avalon import api, aftereffects

    api.install(aftereffects)

    os.environ["OPENPYPE_LOG_NO_COLORS"] = "False"
    app = QtWidgets.QApplication([])
    app.setQuitOnLastWindowClosed(False)

    launcher = ProcessLauncher(subprocess_args)
    launcher.start()

    # Launch aftereffects and the websocket server.
<<<<<<< HEAD
    ConsoleTrayApp.process = subprocess.Popen(
        subprocess_args,
        stdout=subprocess.DEVNULL,
        stderr=subprocess.DEVNULL
    )

    websocket_server = WebServerTool()
    route_name = 'AfterEffects'
    if websocket_server.port_occupied(websocket_server.host_name,
                                      websocket_server.port):
        log.info("Server already running, sending actual context and exit")
        asyncio.run(websocket_server.send_context_change(route_name))
        sys.exit(1)

    # Add Websocket route
    websocket_server.add_route("*", "/ws/", WebSocketAsync)
    # Add after effects route to websocket handler

    print("Adding {} route".format(route_name))
    WebSocketAsync.add_route(
        route_name, AfterEffectsRoute
    )
    websocket_server.start_server()

    ConsoleTrayApp.websocket_server = websocket_server

    if os.environ.get("HEADLESS_PUBLISH"):
        # reusing ConsoleTrayApp approach as it was already implemented
        ConsoleTrayApp.execute_in_main_thread(lambda: headless_publish(
            log,
            "CloseAE",
            os.environ.get("IS_TEST")))
        return

    if os.environ.get("AVALON_AFTEREFFECTS_WORKFILES_ON_LAUNCH", True):
=======
    if os.environ.get("AVALON_PHOTOSHOP_WORKFILES_ON_LAUNCH", True):
>>>>>>> 1d94a75d
        save = False
        if os.getenv("WORKFILES_SAVE_AS"):
            save = True

        launcher.execute_in_main_thread(
            lambda: host_tools.show_tool_by_name("workfiles", save=save)
        )

    sys.exit(app.exec_())


@contextlib.contextmanager
def maintained_selection():
    """Maintain selection during context."""
    selection = stub().get_selected_items(True, False, False)
    try:
        yield selection
    finally:
        pass<|MERGE_RESOLUTION|>--- conflicted
+++ resolved
@@ -4,22 +4,12 @@
 import traceback
 import logging
 
-from wsrpc_aiohttp import (
-    WebSocketRoute,
-    WebSocketAsync
-)
+from Qt import QtWidgets
 
-from Qt import QtWidgets
+from openpype.lib.remote_publish import headless_publish
 
 from openpype.tools.utils import host_tools
 from .launch_logic import ProcessLauncher, stub
-
-<<<<<<< HEAD
-from openpype.lib.remote_publish import headless_publish
-
-from .ws_stub import AfterEffectsServerStub
-=======
->>>>>>> 1d94a75d
 
 log = logging.getLogger(__name__)
 log.setLevel(logging.DEBUG)
@@ -43,46 +33,13 @@
     launcher = ProcessLauncher(subprocess_args)
     launcher.start()
 
-    # Launch aftereffects and the websocket server.
-<<<<<<< HEAD
-    ConsoleTrayApp.process = subprocess.Popen(
-        subprocess_args,
-        stdout=subprocess.DEVNULL,
-        stderr=subprocess.DEVNULL
-    )
-
-    websocket_server = WebServerTool()
-    route_name = 'AfterEffects'
-    if websocket_server.port_occupied(websocket_server.host_name,
-                                      websocket_server.port):
-        log.info("Server already running, sending actual context and exit")
-        asyncio.run(websocket_server.send_context_change(route_name))
-        sys.exit(1)
-
-    # Add Websocket route
-    websocket_server.add_route("*", "/ws/", WebSocketAsync)
-    # Add after effects route to websocket handler
-
-    print("Adding {} route".format(route_name))
-    WebSocketAsync.add_route(
-        route_name, AfterEffectsRoute
-    )
-    websocket_server.start_server()
-
-    ConsoleTrayApp.websocket_server = websocket_server
-
     if os.environ.get("HEADLESS_PUBLISH"):
         # reusing ConsoleTrayApp approach as it was already implemented
-        ConsoleTrayApp.execute_in_main_thread(lambda: headless_publish(
+        launcher.execute_in_main_thread(lambda: headless_publish(
             log,
             "CloseAE",
             os.environ.get("IS_TEST")))
-        return
-
-    if os.environ.get("AVALON_AFTEREFFECTS_WORKFILES_ON_LAUNCH", True):
-=======
-    if os.environ.get("AVALON_PHOTOSHOP_WORKFILES_ON_LAUNCH", True):
->>>>>>> 1d94a75d
+    elif os.environ.get("AVALON_PHOTOSHOP_WORKFILES_ON_LAUNCH", True):
         save = False
         if os.getenv("WORKFILES_SAVE_AS"):
             save = True
