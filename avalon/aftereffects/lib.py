--- conflicted
+++ resolved
@@ -86,15 +86,10 @@
         log.info("Setting context change")
         log.info("project {} asset {} ".format(project, asset))
         if project:
-<<<<<<< HEAD
             api.Session["AVALON_PROJECT"] = project
             os.environ["AVALON_PROJECT"] = project
         if asset:
             api.Session["AVALON_ASSET"] = asset
-=======
-            os.environ["AVALON_PROJECT"] = project
-        if asset:
->>>>>>> 930023c3
             os.environ["AVALON_ASSET"] = asset
 
     async def read(self):
@@ -191,17 +186,17 @@
                                                stdout=subprocess.PIPE)
 
     websocket_server = WebServerTool()
-
+    route_name = 'AfterEffects'
     if websocket_server.port_occupied(websocket_server.host_name,
                                       websocket_server.port):
         log.info("Server already running, sending actual context and exit")
-        asyncio.run(websocket_server.send_context_change())
+        asyncio.run(websocket_server.send_context_change(route_name))
         sys.exit(1)
 
     # Add Websocket route
     websocket_server.add_route("*", "/ws/", WebSocketAsync)
     # Add after effects route to websocket handler
-    route_name = 'AfterEffects'
+
     print("Adding {} route".format(route_name))
     WebSocketAsync.add_route(
         route_name, AfterEffectsRoute
