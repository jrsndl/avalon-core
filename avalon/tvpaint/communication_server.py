--- conflicted
+++ resolved
@@ -484,44 +484,11 @@
         self.exit_code = None
         self._connected_client = None
 
-<<<<<<< HEAD
-    def execute_in_main_thread(self, main_thread_item, wait=True):
-        """Add `MainThreadItem` to callback queue and wait for result."""
-        self.callback_queue.put(main_thread_item)
-        if wait:
-            return main_thread_item.wait()
-        return
-
-    async def async_execute_in_main_thread(self, main_thread_item, wait=True):
-        """Add `MainThreadItem` to callback queue and wait for result."""
-        self.callback_queue.put(main_thread_item)
-        if wait:
-            return await main_thread_item.async_wait()
-
-    def main_thread_listen(self):
-        """Get last `MainThreadItem` from queue.
-
-        Must be called from main thread.
-
-        Method checks if host process is still running as it may cause
-        issues if not.
-        """
-        # check if host still running
-        if self.process.poll() is not None:
-            api.emit("application.exit")
-            self.websocket_server.stop()
-            return self.qt_app.quit()
-
-        if self.callback_queue.empty():
-            return None
-        return self.callback_queue.get()
-=======
     @property
     def server_is_running(self):
         if self.websocket_server is None:
             return False
         return self.websocket_server.server_is_running
->>>>>>> d4b2fbe7
 
     def _windows_file_process(self, src_dst_mapping, to_remove):
         """Windows specific file processing asking for admin permissions.
@@ -948,4 +915,5 @@
 
     def _exit(self, *args, **kwargs):
         super()._exit(*args, **kwargs)
+        api.emit("application.exit")
         self.qt_app.exit(self.exit_code)