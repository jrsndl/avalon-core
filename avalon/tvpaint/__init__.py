--- conflicted
+++ resolved
@@ -5,12 +5,7 @@
     install,
     uninstall,
     maintained_selection,
-<<<<<<< HEAD
     get_current_workfile_context,
-=======
-    remove_instance,
-    list_instances,
->>>>>>> 101601fa
     ls,
     Creator,
     Loader
