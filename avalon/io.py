"""Wrapper around interactions with the database"""

import os
import sys
import time
import logging
import functools

from . import schema, lib, Session
from .vendor.six.moves import urllib

# Third-party dependencies
import pymongo
from bson.objectid import ObjectId, InvalidId

__all__ = [
    "ObjectId",
    "InvalidId",
    "install",
    "uninstall",
    "projects",
    "locate",
    "insert_one",
    "find",
    "find_one",
    "save",
    "replace_one",
    "update_many",
    "distinct",
    "drop",
    "delete_many",
    "parenthood",
]

self = sys.modules[__name__]
self._mongo_client = None
self._sentry_client = None
self._sentry_logging_handler = None
self._database = None
self._is_installed = False

log = logging.getLogger(__name__)


def install():
    """Establish a persistent connection to the database"""
    if self._is_installed:
        return

    logging.basicConfig()
    Session.update(_from_environment())

    timeout = Session["AVALON_TIMEOUT"]
    self._mongo_client = pymongo.MongoClient(
        Session["AVALON_MONGO"], serverSelectionTimeoutMS=timeout)

    for retry in range(3):
        try:
            t1 = time.time()
            self._mongo_client.server_info()

        except Exception:
            log.error("Retrying..")
            time.sleep(1)
            timeout *= 1.5

        else:
            break

    else:
        raise IOError(
            "ERROR: Couldn't connect to %s in "
            "less than %.3f ms" % (Session["AVALON_MONGO"], timeout))

    log.info("Connected to %s, delay %.3f s" % (
        Session["AVALON_MONGO"], time.time() - t1))

    _install_sentry()

    self._database = self._mongo_client[Session["AVALON_DB"]]
    self._is_installed = True


def _install_sentry():
    if not Session["AVALON_SENTRY"]:
        return

    try:
        from raven import Client
        from raven.handlers.logging import SentryHandler
        from raven.conf import setup_logging
    except ImportError:
        # Note: There was a Sentry address in this Session
        return lib.log.warning("Sentry disabled, raven not installed")

    client = Client(Session["AVALON_SENTRY"])

    def excepthook(*args, **kwargs):
        try:
            client.captureException()
        except urllib.URLError:
            # In case the parent process isn't able
            # to access the internet, e.g. due to firewall
            pass

        try:
            original_excepthook(*args, **kwargs)
        except TypeError:
            # None is not callable
            pass

    # To anyone having already wrapped excepthook,
    # make sure we call theirs as well.
    original_excepthook = sys.excepthook

    # Upload any exceptions raised by Python during this interpreter session
    sys.excepthook = excepthook

    # Transmit log messages to Sentry
    handler = SentryHandler(client)
    handler.setLevel(logging.WARNING)

    setup_logging(handler)

    self._sentry_client = client
    self._sentry_logging_handler = handler
    log.info("Connected to Sentry @ %s" % Session["AVALON_SENTRY"])


def _from_environment():
    return {
        item[0]: os.getenv(item[0], item[1])
        for item in (
            # Root directory of projects on disk
            ("AVALON_PROJECTS", None),

            # Name of current Project
            ("AVALON_PROJECT", None),

            # Name of current Asset
            ("AVALON_ASSET", None),

            # Name of current Config
            # TODO(marcus): Establish a suitable default config
            ("AVALON_CONFIG", "no_config"),

            # Name of Avalon in graphical user interfaces
            # Use this to customise the visual appearance of Avalon
            # to better integrate with your surrounding pipeline
            ("AVALON_LABEL", "Avalon"),

            # Used during any connections to the outside world
            ("AVALON_TIMEOUT", "1000"),

            # Address to Asset Database
            ("AVALON_MONGO", "mongodb://localhost:27017"),

            # Name of database used in MongoDB
            ("AVALON_DB", "avalon"),

            # Address to Sentry
            ("AVALON_SENTRY", None),

            # Enable features not necessarily stable, at the user's own risk
            ("AVALON_EARLY_ADOPTER", None),
        )
    }


def uninstall():
    """Close any connection to the database"""
    try:
        self._mongo_client.close()
    except AttributeError:
        pass

    self._mongo_client = None
    self._database = None
    self._collection = None
    self._is_installed = False


def requires_install(f):
    @functools.wraps(f)
    def decorated(*args, **kwargs):
        if not self._is_installed:
            raise IOError("'io.%s()' requires install()" % f.__name__)
        return f(*args, **kwargs)

    return decorated


@requires_install
def active_project():
    """Return the name of the active project"""
    return Session["AVALON_PROJECT"]


def activate_project(project):
    """Establish a connection to a given collection within the database"""
    print("io.activate_project is deprecated")


@requires_install
def projects():
    """List available projects

    Returns:
        list of project documents

    """

    for project in self._database.collection_names():
        if project in ("system.indexes",):
            continue

        # Each collection will have exactly one project document
        document = self._database[project].find_one({
            "type": "project"
        })

        if document is not None:
            yield document


def locate(path):
    """Traverse a hierarchy from top-to-bottom

    Example:
        representation = locate(["hulk", "Bruce", "modelDefault", 1, "ma"])

    Returns:
        representation (ObjectId)

    """

    components = zip(
        ("project", "asset", "subset", "version", "representation"),
        path
    )

    parent = None
    for type_, name in components:
        latest = (type_ == "version") and name in (None, -1)

        try:
            if latest:
                parent = find_one(
                    filter={
                        "type": type_,
                        "parent": parent
                    },
                    projection={"_id": 1},
                    sort=[("name", -1)]
                )["_id"]
            else:
                parent = find_one(
                    filter={
                        "type": type_,
                        "name": name,
                        "parent": parent
                    },
                    projection={"_id": 1},
                )["_id"]

        except TypeError:
            return None

    return parent


def insert_one(item):
    assert isinstance(item, dict), "item must be of type <dict>"
    schema.validate(item)
    return self._database[Session["AVALON_PROJECT"]].insert_one(item)


<<<<<<< HEAD
=======
def insert_many(items, ordered=True):
    # check if all items are valid
    assert isinstance(items, list), "`items` must be of type <list>"
    for item in items:
        assert isinstance(item, dict), "`item` must be of type <dict>"
        schema.validate(item)

    return self._collection.insert_many(items, ordered=ordered)


@requires_activation
>>>>>>> 0ba1bd29
def find(filter, projection=None, sort=None):
    return self._database[Session["AVALON_PROJECT"]].find(
        filter=filter,
        projection=projection,
        sort=sort
    )


def find_one(filter, projection=None, sort=None):
    assert isinstance(filter, dict), "filter must be <dict>"

    return self._database[Session["AVALON_PROJECT"]].find_one(
        filter=filter,
        projection=projection,
        sort=sort
    )


def save(*args, **kwargs):
    return self._database[Session["AVALON_PROJECT"]].save(
        *args, **kwargs)


def replace_one(filter, replacement):
    return self._database[Session["AVALON_PROJECT"]].replace_one(
        filter, replacement)


def update_many(filter, update):
    return self._database[Session["AVALON_PROJECT"]].update_many(
        filter, update)


def distinct(*args, **kwargs):
    return self._database[Session["AVALON_PROJECT"]].distinct(
        *args, **kwargs)


def drop(*args, **kwargs):
    return self._database[Session["AVALON_PROJECT"]].drop(
        *args, **kwargs)


def delete_many(*args, **kwargs):
    return self._database[Session["AVALON_PROJECT"]].delete_many(
        *args, **kwargs)


def parenthood(document):
    assert document is not None, "This is a bug"

    parents = list()

    while document.get("parent") is not None:
        document = find_one({"_id": document["parent"]})

        if document is None:
            break

        parents.append(document)

    return parents<|MERGE_RESOLUTION|>--- conflicted
+++ resolved
@@ -275,8 +275,6 @@
     return self._database[Session["AVALON_PROJECT"]].insert_one(item)
 
 
-<<<<<<< HEAD
-=======
 def insert_many(items, ordered=True):
     # check if all items are valid
     assert isinstance(items, list), "`items` must be of type <list>"
@@ -286,9 +284,7 @@
 
     return self._collection.insert_many(items, ordered=ordered)
 
-
-@requires_activation
->>>>>>> 0ba1bd29
+  
 def find(filter, projection=None, sort=None):
     return self._database[Session["AVALON_PROJECT"]].find(
         filter=filter,
