/** class implementing avalon client. **/
function Client() {
  var self = this;
  /** socket */
  self.socket = new QTcpSocket(this);
  /** receiving data buffer */
  self.received = "";
  /** lock */
  self.lock = 1;

  /**
   * Log message in debug level.
   * @param {string} data - message
   */
  self.log_debug = function(data) {
      message = typeof(data.message) != "undefined" ? data.message : data;
      MessageLog.trace("(DEBUG): " + message.toString());
  };

  /**
   * Log message in info level.
   * @param {string} data - message
   */
  self.log_info = function(data) {
      message = typeof(data.message) != "undefined" ? data.message : data;
      MessageLog.trace("(INFO): " + message.toString());
  };

  /**
   * Log message in warning level.
   * @param {string} data - message
   */
  self.log_warning = function(data) {
      message = typeof(data.message) != "undefined" ? data.message : data;
      MessageLog.trace("(WARNING): " + message.toString());
  };

  /**
   * Log message in error level.
   * @param {string} data - message
   */
  self.log_error = function(data) {
      message = typeof(data.message) != "undefined" ? data.message : data;
      MessageLog.trace("(ERROR): " + message.toString());
  };

  /**
   * Show message in Harmony GUI as popup window.
   * @param {string} msg - message
   */
  self.show_message = function(msg) {
    MessageBox.information(msg);
  };

  /**
   * Process recieved request. This will eval recieved function and produce
   * results.
   * @param {object} request - recieved request JSON
   * @return {object} result of evaled function.
   */
  self.process_request = function(request) {
    self.log_debug("Processing: " + JSON.stringify(request));
    var result = null;

    if (request["function"] != null) {
      try {
        var _func = eval.call( null, request["function"]);

        if (request.args == null) {
          result = _func();
        } else {
          result = _func(request.args);
        }
      } catch (error) {
        result = "Error processing request.\n" +
                 "Request:\n" +
                 JSON.stringify(request) + "\n" +
                 "Error:\n" + error;
      }
    }
    return result;
  };

  /**
   * Executed when receiving data to socket.
   */
  self.on_ready_read = function() {
    self.log_debug("Receiving data ...");
    self.log_debug("Locking ...");
    self.lock = 1;
    data = self.socket.readAll();

    if (data.size() != 0) {
      for ( var i = 0; i < data.size(); ++i) {
        self.received = self.received.concat(String.fromCharCode(data.at(i)));
      }
    }
    self.log_debug("Received: " + self.received);

    request = JSON.parse(self.received);

    self.log_debug("Request: " + JSON.stringify(request));

    request.result = self.process_request(request);
    if (!request.reply) {
      request.reply = true;
      self._send(JSON.stringify(request));
    }

    self.received = "";
    self.log_debug("Unlocking ...");
    self.lock = 0;
  };

  /**
   * Executed when connected to server.
   */
  self.on_connected = function() {
    self.log_debug("Connected to server ...");
    self.lock = 0;
    self.socket.readyRead.connect(self.on_ready_read);

    var app = QCoreApplication.instance();

    app.avalon_client.send({
        "module": "avalon.api",
        "method": "emit",
        "args": ["application.launched"]
      }, false);
  };

  self._send = function(message) {
    self.log_debug("Sending: " + message);

    var data = new QByteArray();
    outstr = new QDataStream(data, QIODevice.WriteOnly);
    outstr.writeInt(0);
    data.append("UTF-8");
    outstr.device().seek(0);
    outstr.writeInt(data.size() - 4);
    var codec = QTextCodec.codecForUtfText(data);
    self.socket.write(codec.fromUnicode(message));
  };

  /**
   * Timer to block until lock is released.
   */
  self.waitForLock = function() {
    if (self.lock == 0) {
      self.log_debug("Unlocked ...");
      return;
    } else {
      setTimeout(self.waitForLock, 300);
    }
  };

  /**
   * Send request to server.
   * @param {object} request - json encoded request.
   * @param {bool} wait - wait for reply.
   */
  self.send = function(request, wait) {
    if (self.lock !== 0) {
      self.log_debug("Still locked, waiting for unlock ...");
      self.waitForLock();
    }

    self._send(JSON.stringify(request));

    // buffer self.recieved is cleared by on_ready_read()
    // Nothing except it should modify this buffer.
    while (wait) {
      try {
        JSON.parse(self.received);
        break;
      } catch(err) {
        self.socket.waitForReadyRead(5000);
      }
    }
  };

  /**
   * Executed on disconnection.
   */
  self.on_disconnected = function()
  {
    self.socket.close();
  };

  /**
   * Disconnect from server.
   */
  self.disconnect = function()
  {
    self.socket.close();
  };

  self.socket.connected.connect(self.on_connected);
  self.socket.disconnected.connect(self.on_disconnected);
}

/**
 * Entry point, creating Avalon Client.
 */
function start() {
  var self = this;
  /** hostname or ip of server - should be localhost */
  var host = "127.0.0.1";
  /** port of the server */
  var port = parseInt(System.getenv("AVALON_HARMONY_PORT"));

  // Attach the client to the QApplication to preserve.
  var app = QCoreApplication.instance();

  if (app.avalon_client == null) {
    app.avalon_client = new Client();
    app.avalon_client.socket.connectToHost(host, port);
  }

	var menu_bar = QApplication.activeWindow().menuBar();
	var actions = menu_bar.actions();
	app.avalon_menu = null;

	for (var i = 0 ; i < actions.length; i++) {
    if (actions[i].text == "Avalon") {
      app.avalon_menu = true;
    }
  }

  var menu = null;
	if (app.avalon_menu == null) {
    var menu = menu_bar.addMenu("Avalon");
  }

  /**
   * Show creator
   */
  self.on_creator = function() {
    app.avalon_client.send({
        "module": "avalon.harmony.lib",
        "method": "show",
        "args": ["avalon.tools.creator"]
      }, false);
  };
  // Add creator item to menu
	if (app.avalon_menu == null) {
    var action = menu.addAction("Create...");
    action.triggered.connect(self.on_creator);
	}

  /**
   * Show Workfiles
   */
  self.on_workfiles = function() {
    app.avalon_client.send({
        "module": "avalon.harmony.lib",
        "method": "show",
        "args": ["avalon.tools.workfiles"]
      }, false);
  };
  // Add workfiles item to menu
	if (app.avalon_menu == null)
	{
    action = menu.addAction("Workfiles");
    action.triggered.connect(self.on_workfiles);
	}

  /**
   * Show Loader
   */
  self.on_load = function() {
    app.avalon_client.send({
          "module": "avalon.harmony.lib",
          "method": "show",
          "args": ["avalon.tools.loader"]
        }, false);
  };
  // add Loader item to menu
	if (app.avalon_menu == null) {
    action = menu.addAction("Load...");
    action.triggered.connect(self.on_load);
	}

  /**
   * Show Publisher
   */
  self.on_publish = function() {
    app.avalon_client.send({
          "module": "avalon.harmony.lib",
          "method": "show",
          "args": ["avalon.tools.publish"]
        }, false);
  };
  // add Publisher item to menu
	if (app.avalon_menu == null)
	{
    action = menu.addAction("Publish...");
    action.triggered.connect(self.on_publish);
	}

  /**
   * Show Scene Manager
   */
  self.on_manage = function() {
    app.avalon_client.send({
          "module": "avalon.harmony.lib",
          "method": "show",
          "args": ["avalon.tools.sceneinventory"]
        }, false);
  };
  // add Scene Manager item to menu
	if (app.avalon_menu == null)
	{
    action = menu.addAction("Manage...");
    action.triggered.connect(self.on_manage);
	}

  // FIXME(antirotor): We need to disable `on_file_changed` now as is wreak
  // havoc when "Save" is called multiple times and zipping didn't finished yet
  /*

  // Watch scene file for changes.
  app.on_file_changed = function(path)
  {
    var app = QCoreApplication.instance();
    if (app.avalon_on_file_changed){
      app.avalon_client.send(
        {
          "module": "avalon.harmony.lib",
          "method": "on_file_changed",
          "args": [path]
        },
        false
      );
    }

    app.watcher.addPath(path);
  };


	app.watcher = new QFileSystemWatcher();
	scene_path = scene.currentProjectPath() +"/" + scene.currentVersionName() + ".xstage";
	app.watcher.addPath(scene_path);
	app.watcher.fileChanged.connect(app.on_file_changed);
  app.avalon_on_file_changed = true;
  */
  app.on_file_changed = function(path) {
    // empty stub
  };
}

<<<<<<< HEAD
function ensure_scene_settings(args)
{
  var app = QCoreApplication.instance();

  app.avalon_client.send({
      "module": "pype.harmony",
      "method": "ensure_scene_settings",
      "args": []
    }, false);

}


=======
function ensureSceneSettings() {
  var app = QCoreApplication.instance();
  app.avalon_client.send(
    {
      "module": "pype.hosts.harmony",
      "method": "ensure_scene_settings",
      "args": []
    },
    false
  );
}

>>>>>>> 526d592b
function TB_sceneOpened()
{
  start();
}<|MERGE_RESOLUTION|>--- conflicted
+++ resolved
@@ -349,21 +349,6 @@
   };
 }
 
-<<<<<<< HEAD
-function ensure_scene_settings(args)
-{
-  var app = QCoreApplication.instance();
-
-  app.avalon_client.send({
-      "module": "pype.harmony",
-      "method": "ensure_scene_settings",
-      "args": []
-    }, false);
-
-}
-
-
-=======
 function ensureSceneSettings() {
   var app = QCoreApplication.instance();
   app.avalon_client.send(
@@ -376,7 +361,6 @@
   );
 }
 
->>>>>>> 526d592b
 function TB_sceneOpened()
 {
   start();
