--- conflicted
+++ resolved
@@ -324,44 +324,19 @@
             cmds.addAttr(container, longName=key, dataType="string")
             cmds.setAttr(container + "." + key, value, type="string")
 
-    import maya.utils
-    from functools import partial
-
-    def group_to_main_container(container):
-        """Group to main container callback"""
-
-        if not cmds.objExists(container):
-            return
-
-        main_container = cmds.ls(AVALON_CONTAINERS, type="objectSet")
-        if not main_container:
-            main_container = cmds.sets(empty=True, name=AVALON_CONTAINERS)
-        else:
-            main_container = main_container[0]
-
-        cmds.sets(container, addElement=main_container)
-
-    # Execute deferred so it's always done after the processing. E.g. any
-    # containers created during referencing in a MPxFileTranslator should not
-    # be grouped into their own referenced namespace.
-    maya.utils.executeDeferred(partial(group_to_main_container, container))
+    main_container = cmds.ls(AVALON_CONTAINERS, type="objectSet")
+    if not main_container:
+        main_container = cmds.sets(empty=True, name=AVALON_CONTAINERS)
+    else:
+        main_container = main_container[0]
+
+    cmds.sets(container, addElement=main_container)
 
     return container
 
 
 def parse_container(container, validate=True):
     """Return the container node's full container data.
-<<<<<<< HEAD
-
-    Args:
-        container (str): A container node name.
-
-    Returns:
-        dict: The container schema data for this container node.
-
-    """
-
-=======
     
     Args:
         container (str): A container node name. 
@@ -370,7 +345,6 @@
         dict: The container schema data for this container node.
         
     """
->>>>>>> 958ba86e
     data = lib.read(container)
 
     # Backwards compatibility pre-schemas for containers
@@ -427,141 +401,6 @@
         )
 
 
-<<<<<<< HEAD
-=======
-class ReferenceLoader(Loader):
-    """A basic loader that loads a Maya reference
-    
-    For backwards compatibility you can update your old Maya loaders from this
-    and it should work with the new loader methodology without `host.load`, 
-    `host.remove` and `host.update`. All you need to implement is the same
-    `process()` method as before.
-    
-    """
-
-    representations = ["ma", "mb", "abc"]
-
-    # Extension to maya file type conversion - for `update()` method
-    file_types = {
-        "ma": "mayaAscii",
-        "mb": "mayaBinary",
-        "abc": "Alembic"
-    }
-
-    def load(self,
-             context,
-             name=None,
-             namespace=None,
-             data=None):
-
-        asset = context['asset']['name']
-        namespace = namespace or lib.unique_namespace(
-            asset + "_",
-            prefix="_" if asset[0].isdigit() else "",
-            suffix="_",
-        )
-
-        try:
-            with lib.maintained_selection():
-                self.process(name, namespace, context, data)
-        except OSError as e:
-            logger.info("WARNING: %s" % e)
-            return list()
-
-        # Only containerize if any nodes were loaded by the Loader
-        nodes = self[:]
-        if not nodes:
-            return
-
-        return containerise(
-            name=name,
-            namespace=namespace,
-            nodes=nodes,
-            context=context,
-            loader=self.__class__.__name__)
-
-    def update(self, container, new_representation):
-        """
-        
-        This function relies on a container being referenced. At the time of 
-        this writing, all assets - models, rigs, animations, shaders - are 
-        referenced and should pose no problem. But should there be an asset 
-        that isn't referenced then this function will need to see an update.
-        
-        """
-
-        fname = api.get_representation_path(new_representation)
-        node = container["objectName"]
-
-        # Assume asset has been referenced
-        reference_node = next((node for node in cmds.sets(node, query=True)
-                               if cmds.nodeType(node) == "reference"), None)
-
-        assert reference_node, ("Imported container not supported; "
-                                "container must be referenced.")
-
-        file_type = self.file_types.get(new_representation["name"])
-
-        assert file_type, ("Unsupported representation: %s" %
-                           new_representation)
-
-        assert os.path.exists(fname), "%s does not exist." % fname
-        cmds.file(fname, loadReference=reference_node, type=file_type)
-
-        # Update metadata
-        cmds.setAttr(container["objectName"] + ".representation",
-                     str(new_representation["_id"]),
-                     type="string")
-
-    def remove(self, container):
-        """Remove an existing `container` from Maya scene
-
-        Arguments:
-            container (avalon-core:container-1.0): Which container
-                to remove from scene.
-
-        """
-
-        node = container["objectName"]
-
-        # Assume asset has been referenced
-        reference_node = next((node for node in cmds.sets(node, query=True)
-                               if cmds.nodeType(node) == "reference"), None)
-
-        assert reference_node, ("Imported container not supported; "
-                                "container must be referenced.")
-
-        logger.info("Removing '%s' from Maya.." % container["name"])
-
-        namespace = cmds.referenceQuery(reference_node, namespace=True)
-        fname = cmds.referenceQuery(reference_node, filename=True)
-        cmds.file(fname, removeReference=True)
-
-        try:
-            cmds.delete(node)
-        except ValueError:
-            # Already implicitly deleted by Maya upon removing reference
-            pass
-
-        try:
-            # If container is not automatically cleaned up by May (issue #118)
-            cmds.namespace(removeNamespace=namespace,
-                           deleteNamespaceContent=True)
-        except RuntimeError:
-            pass
-
-    def process(self, name, namespace, context, data):
-        """This method is here to preserve backwards compatibility.
-        
-        
-        """
-        self.log.error("When inheriting from `ReferenceLoader` you must "
-                       "implement the `process()` method.")
-        raise RuntimeError("No ReferenceLoader process implemented. "
-                           "See log for details.")
-
-
->>>>>>> 958ba86e
 def publish():
     """Shorthand to publish from within host"""
     import pyblish.util
