import os
import sys
import contextlib
import logging
import traceback

from Qt import QtWidgets

from openpype.tools.utils import host_tools

from openpype.lib.remote_publish import headless_publish

from .launch_logic import ProcessLauncher, stub

log = logging.getLogger(__name__)
log.setLevel(logging.DEBUG)


def safe_excepthook(*args):
    traceback.print_exception(*args)


def main(*subprocess_args):
    from avalon import api, photoshop

    api.install(photoshop)
    sys.excepthook = safe_excepthook

    # coloring in ConsoleTrayApp
    os.environ["OPENPYPE_LOG_NO_COLORS"] = "False"
    app = QtWidgets.QApplication([])
    app.setQuitOnLastWindowClosed(False)

    launcher = ProcessLauncher(subprocess_args)
    launcher.start()

    if os.environ.get("HEADLESS_PUBLISH"):
        # reusing ConsoleTrayApp approach as it was already implemented
<<<<<<< HEAD
        ConsoleTrayApp.execute_in_main_thread(lambda: headless_publish(
            log,
            "ClosePS",
            os.environ.get("IS_TEST")))
        return
=======
        launcher.execute_in_main_thread(headless_publish)
>>>>>>> 1d94a75d

    elif os.environ.get("AVALON_PHOTOSHOP_WORKFILES_ON_LAUNCH", True):
        save = False
        if os.getenv("WORKFILES_SAVE_AS"):
            save = True

        launcher.execute_in_main_thread(
            lambda: host_tools.show_workfiles(save=save)
        )

    sys.exit(app.exec_())


@contextlib.contextmanager
def maintained_selection():
    """Maintain selection during context."""
    selection = stub().get_selected_layers()
    try:
        yield selection
    finally:
        stub().select_layers(selection)


@contextlib.contextmanager
def maintained_visibility():
    """Maintain visibility during context."""
    visibility = {}
    layers = stub().get_layers()
    for layer in layers:
        visibility[layer.id] = layer.visible
    try:
        yield
    finally:
        for layer in layers:
            stub().set_visible(layer.id, visibility[layer.id])
            pass<|MERGE_RESOLUTION|>--- conflicted
+++ resolved
@@ -35,17 +35,10 @@
     launcher.start()
 
     if os.environ.get("HEADLESS_PUBLISH"):
-        # reusing ConsoleTrayApp approach as it was already implemented
-<<<<<<< HEAD
-        ConsoleTrayApp.execute_in_main_thread(lambda: headless_publish(
+        launcher.execute_in_main_thread(lambda: headless_publish(
             log,
             "ClosePS",
             os.environ.get("IS_TEST")))
-        return
-=======
-        launcher.execute_in_main_thread(headless_publish)
->>>>>>> 1d94a75d
-
     elif os.environ.get("AVALON_PHOTOSHOP_WORKFILES_ON_LAUNCH", True):
         save = False
         if os.getenv("WORKFILES_SAVE_AS"):
