import os
import sys
import contextlib
import subprocess
import importlib
import logging
import functools
import traceback
import asyncio

from wsrpc_aiohttp import (
    WebSocketRoute,
    WebSocketAsync
)

from Qt import QtWidgets

from avalon.tools.webserver.app import WebServerTool

from openpype.tools import workfiles
from openpype.tools.tray_app.app import ConsoleTrayApp

from .ws_stub import PhotoshopServerStub

log = logging.getLogger(__name__)
log.setLevel(logging.DEBUG)


def show(module_name):
    """Call show on "module_name".

    This allows to make a QApplication ahead of time and always "exec_" to
    prevent crashing.

    Args:
        module_name (str): Name of module to call "show" on.
    """
    if module_name == "workfiles":
        # Use Pype's workfiles tool
        tool_module = workfiles
    else:
        # Import and show tool.
        tool_module = importlib.import_module("avalon.tools." + module_name)

    if "loader" in module_name:
        tool_module.show(use_context=True)
    else:
        tool_module.show()


class ConnectionNotEstablishedYet(Exception):
    pass


class PhotoshopRoute(WebSocketRoute):
    """
        One route, mimicking external application (like Harmony, etc).
        All functions could be called from client.
        'do_notify' function calls function on the client - mimicking
            notification after long running job on the server or similar
    """
    instance = None

    def init(self, **kwargs):
        # Python __init__ must be return "self".
        # This method might return anything.
        log.debug("someone called Photoshop route")
        self.instance = self
        return kwargs

    # server functions
    async def ping(self):
        log.debug("someone called Photoshop route ping")

    # This method calls function on the client side
    # client functions
    async def set_context(self, project, asset):
        """
            Sets 'project' and 'asset' to envs, eg. setting context

            Args:
                project (str)
                asset (str)
        """
        log.info("Setting context change")
        log.info("project {} asset {} ".format(project, asset))
        if project:
            os.environ["AVALON_PROJECT"] = project
        if asset:
            os.environ["AVALON_ASSET"] = asset

    async def read(self):
        log.debug("photoshop.read client calls server server calls "
                  "Photo client")
        return await self.socket.call('Photoshop.read')

    # panel routes for tools
    async def creator_route(self):
        self._tool_route("creator")

    async def workfiles_route(self):
        self._tool_route("workfiles")

    async def loader_route(self):
        self._tool_route("loader")

    async def publish_route(self):
        self._tool_route("publish")

    async def sceneinventory_route(self):
        self._tool_route("sceneinventory")

    async def subsetmanager_route(self):
        self._tool_route("subsetmanager")

    def _tool_route(self, tool_name):
        """The address accessed when clicking on the buttons."""
        partial_method = functools.partial(show, tool_name)

        ConsoleTrayApp.execute_in_main_thread(partial_method)

        # Required return statement.
        return "nothing"


def stub():
    """
        Convenience function to get server RPC stub to call methods directed
        for host (Photoshop).
        It expects already created connection, started from client.
        Currently created when panel is opened (PS: Window>Extensions>Avalon)
    :return: <PhotoshopClientStub> where functions could be called from
    """
    stub = PhotoshopServerStub()
    if not stub.client:
        raise ConnectionNotEstablishedYet("Connection is not created yet")

    return stub


def safe_excepthook(*args):
    traceback.print_exception(*args)

<<<<<<< HEAD
=======

def main(*subprocess_args):
    from avalon import photoshop

    def is_host_connected():
        """Returns True if connected, False if app is not running at all."""
        if ConsoleTrayApp.process.poll() is not None:
            return False
        try:
            _stub = photoshop.stub()

            if _stub:
                return True
        except Exception:
            pass

        return None

    # coloring in ConsoleTrayApp
    os.environ["OPENPYPE_LOG_NO_COLORS"] = "False"
    app = QtWidgets.QApplication([])
    app.setQuitOnLastWindowClosed(False)

    ConsoleTrayApp('photoshop', launch, subprocess_args, is_host_connected)

    sys.exit(app.exec_())


>>>>>>> 77d9da9b
def launch(*subprocess_args):
    """Starts the websocket server that will be hosted
       in the Photoshop extension.
    """
    from avalon import api, photoshop

    api.install(photoshop)
    sys.excepthook = safe_excepthook
    # Launch Photoshop and the websocket server.
    ConsoleTrayApp.process = subprocess.Popen(subprocess_args,
                                              stdout=subprocess.PIPE)

    websocket_server = WebServerTool()

    if websocket_server.port_occupied(websocket_server.host_name,
                                      websocket_server.port):
        log.info("Server already running, sending actual context and exit")
        asyncio.run(websocket_server.send_context_change())
        sys.exit(1)

    # Add Websocket route
    websocket_server.add_route("*", "/ws/", WebSocketAsync)
    # Add after effects route to websocket handler
    route_name = 'Photoshop'
    print("Adding {} route".format(route_name))
    WebSocketAsync.add_route(
        route_name, PhotoshopRoute  # keep same name as in extension
    )
    websocket_server.start_server()

    ConsoleTrayApp.websocket_server = websocket_server

    if os.environ.get("AVALON_PHOTOSHOP_WORKFILES_ON_LAUNCH", True):
        save = False
        if os.getenv("WORKFILES_SAVE_AS"):
            save = True

        ConsoleTrayApp.execute_in_main_thread(lambda: workfiles.show(save))


@contextlib.contextmanager
def maintained_selection():
    """Maintain selection during context."""
    selection = stub().get_selected_layers()
    try:
        yield selection
    finally:
        stub().select_layers(selection)


@contextlib.contextmanager
def maintained_visibility():
    """Maintain visibility during context."""
    visibility = {}
    layers = stub().get_layers()
    for layer in layers:
        visibility[layer.id] = layer.visible
    try:
        yield
    finally:
        for layer in layers:
            stub().set_visible(layer.id, visibility[layer.id])
            pass<|MERGE_RESOLUTION|>--- conflicted
+++ resolved
@@ -141,8 +141,6 @@
 def safe_excepthook(*args):
     traceback.print_exception(*args)
 
-<<<<<<< HEAD
-=======
 
 def main(*subprocess_args):
     from avalon import photoshop
@@ -171,7 +169,6 @@
     sys.exit(app.exec_())
 
 
->>>>>>> 77d9da9b
 def launch(*subprocess_args):
     """Starts the websocket server that will be hosted
        in the Photoshop extension.
