# -*- coding: utf-8 -*-
import sys
import pyblish.api
from ..pipeline import AVALON_CONTAINER_ID

import unreal
from openpype.tools.utils import host_tools
from ..tools import (
<<<<<<< HEAD
    creator,
    publish as publisher,
    sceneinventory,
)
from openpype.tools import (
    loader
=======
    projectmanager,
>>>>>>> d4b2fbe7
)

from .. import api
from .lib import (
    create_folder,
    move_assets_to_path,
    create_avalon_container,
    create_publish_instance,
    cast_map_to_str_dict,
)


self = sys.modules[__name__]
self._menu = "avalonue4"  # Unique name of menu

AVALON_CONTAINERS = "AvalonContainers"


def install():

    pyblish.api.register_host("unreal")
    _register_callbacks()
    _register_events()


def _register_callbacks():
    """
    TODO: Implement callbacks if supported by UE4
    """
    pass


def _register_events():
    """
    TODO: Implement callbacks if supported by UE4
    """
    pass


def uninstall():
    pyblish.api.deregister_host("unreal")


class Creator(api.Creator):
    hosts = ["unreal"]
    asset_types = []

    def process(self):
        nodes = list()

        with unreal.ScopedEditorTransaction("Avalon Creating Instance"):
            if (self.options or {}).get("useSelection"):
                self.log.info("setting ...")
                print("settings ...")
                nodes = unreal.EditorUtilityLibrary.get_selected_assets()

                asset_paths = [a.get_path_name() for a in nodes]
                self.name = move_assets_to_path(
                    "/Game", self.name, asset_paths
                )

            instance = create_publish_instance("/Game", self.name)
            imprint(instance, self.data)

        return instance


class Loader(api.Loader):
    hosts = ["unreal"]


def ls():
    """
    List all containers found in *Content Manager* of Unreal and return
    metadata from them. Adding `objectName` to set.
    """
    ar = unreal.AssetRegistryHelpers.get_asset_registry()
    avalon_containers = ar.get_assets_by_class("AssetContainer", True)

    # get_asset_by_class returns AssetData. To get all metadata we need to
    # load asset. get_tag_values() work only on metadata registered in
    # Asset Registy Project settings (and there is no way to set it with
    # python short of editing ini configuration file).
    for asset_data in avalon_containers:
        asset = asset_data.get_asset()
        data = unreal.EditorAssetLibrary.get_metadata_tag_values(asset)
        data["objectName"] = asset_data.asset_name
        data = cast_map_to_str_dict(data)

        yield data


def parse_container(container):
    """
    To get data from container, AssetContainer must be loaded.

    Args:
        container(str): path to container

    Returns:
        dict: metadata stored on container
    """
    asset = unreal.EditorAssetLibrary.load_asset(container)
    data = unreal.EditorAssetLibrary.get_metadata_tag_values(asset)
    data["objectName"] = asset.get_name()
    data = cast_map_to_str_dict(data)

    return data


def publish():
    """Shorthand to publish from within host"""
    import pyblish.util

    return pyblish.util.publish()


def containerise(name, namespace, nodes, context, loader=None, suffix="_CON"):

    """Bundles *nodes* (assets) into a *container* and add metadata to it.

    Unreal doesn't support *groups* of assets that you can add metadata to.
    But it does support folders that helps to organize asset. Unfortunately
    those folders are just that - you cannot add any additional information
    to them. `Avalon Integration Plugin`_ is providing way out - Implementing
    `AssetContainer` Blueprint class. This class when added to folder can
    handle metadata on it using standard
    :func:`unreal.EditorAssetLibrary.set_metadata_tag()` and
    :func:`unreal.EditorAssetLibrary.get_metadata_tag_values()`. It also
    stores and monitor all changes in assets in path where it resides. List of
    those assets is available as `assets` property.

    This is list of strings starting with asset type and ending with its path:
    `Material /Game/Avalon/Test/TestMaterial.TestMaterial`

    .. _Avalon Integration Plugin:
        https://github.com/pypeclub/avalon-unreal-integration

    """
    # 1 - create directory for container
    root = "/Game"
    container_name = "{}{}".format(name, suffix)
    new_name = move_assets_to_path(root, container_name, nodes)

    # 2 - create Asset Container there
    path = "{}/{}".format(root, new_name)
    create_avalon_container(container=container_name, path=path)

    namespace = path

    data = {
        "schema": "openpype:container-2.0",
        "id": AVALON_CONTAINER_ID,
        "name": new_name,
        "namespace": namespace,
        "loader": str(loader),
        "representation": context["representation"]["_id"],
    }
    # 3 - imprint data
    imprint("{}/{}".format(path, container_name), data)
    return path


def instantiate(root, name, data, assets=None, suffix="_INS"):
    """
    Bundles *nodes* into *container* marking it with metadata as publishable
    instance. If assets are provided, they are moved to new path where
    `AvalonPublishInstance` class asset is created and imprinted with metadata.

    This can then be collected for publishing by Pyblish for example.

    Args:
        root (str): root path where to create instance container
        name (str): name of the container
        data (dict): data to imprint on container
        assets (list of str): list of asset paths to include in publish
                              instance
        suffix (str): suffix string to append to instance name
    """
    container_name = "{}{}".format(name, suffix)

    # if we specify assets, create new folder and move them there. If not,
    # just create empty folder
    if assets:
        new_name = move_assets_to_path(root, container_name, assets)
    else:
        new_name = create_folder(root, name)

    path = "{}/{}".format(root, new_name)
    create_publish_instance(instance=container_name, path=path)

    imprint("{}/{}".format(path, container_name), data)


def imprint(node, data):
    loaded_asset = unreal.EditorAssetLibrary.load_asset(node)
    for key, value in data.items():
        # Support values evaluated at imprint
        if callable(value):
            value = value()
        # Unreal doesn't support NoneType in metadata values
        if value is None:
            value = ""
        unreal.EditorAssetLibrary.set_metadata_tag(
            loaded_asset, key, str(value)
        )

    with unreal.ScopedEditorTransaction("Avalon containerising"):
        unreal.EditorAssetLibrary.save_asset(node)


def show_creator():
    host_tools.show_creator()


def show_loader():
    host_tools.show_loader(use_context=True)


def show_publisher():
    host_tools.show_publish()


def show_manager():
    host_tools.show_scene_inventory()


def show_project_manager():
    # TODO remove this function from unreal integration
    pass<|MERGE_RESOLUTION|>--- conflicted
+++ resolved
@@ -5,18 +5,6 @@
 
 import unreal
 from openpype.tools.utils import host_tools
-from ..tools import (
-<<<<<<< HEAD
-    creator,
-    publish as publisher,
-    sceneinventory,
-)
-from openpype.tools import (
-    loader
-=======
-    projectmanager,
->>>>>>> d4b2fbe7
-)
 
 from .. import api
 from .lib import (
