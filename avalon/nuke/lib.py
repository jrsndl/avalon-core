import os
import contextlib
import nuke
import re
import logging
from ..vendor import (six, clique)
from nukescripts import clear_selection_recursive

log = logging.getLogger(__name__)


@contextlib.contextmanager
def maintained_selection():
    """Maintain selection during context

    Example:
        >>> with maintained_selection():
        ...     node['selected'].setValue(True)
        >>> print(node['selected'].value())
        False
    """
    nodes = nuke.allNodes()
    previous_selection = nuke.selectedNodes()

    # deselect all nodes
    reset_selection()

    try:
        # do the operation
        yield
    finally:
        # unselect all selection in case there is some
        reset_selection()
        # and select all previously selected nodes
        if previous_selection:
            try:
                for n in nodes:
                    if n not in previous_selection:
                        continue
                    n['selected'].setValue(True)
            except ValueError as e:
                log.warning(e)


def reset_selection():
    """Deselect all selected nodes
    """
    clear_selection_recursive()


def select_nodes(nodes):
    """Selects all inputed nodes

    Arguments:
        nodes (list): nuke nodes to be selected
    """
    assert isinstance(nodes, (list, tuple)), "nodes has to be list or tuple"

    try:
        for node in nodes:
            node['selected'].setValue(True)
    except ValueError as e:
        log.warning(e)


def add_publish_knob(node):
    """Add Publish knob to node

    Arguments:
        node (obj): nuke node to be processed

    Returns:
        node (obj): processed nuke node
    """
    if "publish" not in node.knobs():
        divider = nuke.Text_Knob('')
        knob = nuke.Boolean_Knob("publish", "Publish", True)
        knob.setFlag(0x1000)
        node.addKnob(divider)
        node.addKnob(knob)
    return node


def set_avalon_knob_data(node, data={}, prefix="avalon:"):
    """ Sets a data into nodes's avalon knob

    Arguments:
        node (obj): Nuke node to imprint with data,
        data ( dict): Data to be imprinted into AvalonTab
        prefix (str, optional): filtering prefix

    Returns:
        node (obj)

    Examples:
        data = {
            'asset': 'sq020sh0280',
            'family': 'render',
            'subset': 'subsetMain'
        }
    """
    # definition of knobs
    knobs = [
        {"name": 'AvalonTab', "value": '', "type": "Tab_Knob"},
        {"name": 'begin', "value": 'Avalon data group',
         "type": "Tab_Knob", "group": 2},
        {"name": '__divider__'},
        {"name": 'avalon_data',
         "value": 'Warning! Do not change following data!',
         "type": "Text_Knob"},
        {"name": 'end', "value": 'Avalon data group',
            "type": "Tab_Knob", "group": -1}
    ]
    visible = ["asset", "subset", "name", "namespace"]

    try:
        # create Avalon Tab and basic knobs
        for k in knobs[:-1]:
            if k["name"] in node.knobs().keys():
                continue

            if "__divider__" in k["name"]:
                knob = nuke.Text_Knob("__divider__", "")
                node.addKnob(knob)
                continue

            if not k.get("group"):
                n_knob = getattr(nuke, k["type"])
                knob = n_knob(k["name"])
                node.addKnob(knob)

                try:
                    knob.setValue(k['value'])
                except TypeError as E:
<<<<<<< HEAD
                    log.info("{} - Not correct knob value. "
                             "Error: `{}`".format(__name__, E))
=======
                    log.info("{} - Not correct knob (`{}`) value (`{}`). Error: `{}`".format(__name__, k["name"], k['value'], E))
>>>>>>> 12be07fb
            else:
                if k["name"] not in node.knobs().keys():
                    n_knob = getattr(nuke, k["type"])
                    knob = n_knob(k["name"], k["value"], k.get("group"))
                    node.addKnob(knob)

        # add avalon knobs for imprinting data
        for key, value in data.items():
            name = prefix + key
            value = str(value)

            try:
                knob = node.knob(name)
                log.info("Updating: `{0}` to `{1}`".format(name, value))
                node[name].setValue(value)
            except NameError:
                log.info("Setting: `{0}` to `{1}`".format(name, value))
                n_knob = nuke.String_Knob if key in visible else nuke.Text_Knob
                knob = n_knob(name, key, value)
                node.addKnob(knob)

        # adding closing group knob
        cgk = knobs[-1]
        if cgk["name"] not in node.knobs().keys():
            n_knob = getattr(nuke, cgk["type"])
            knob = n_knob(cgk["name"], cgk["value"], cgk.get("group"))
            node.addKnob(knob)

        return node

    except NameError as e:
        log.warning("Failed to add Avalon data to node: `{}`".format(e))
        return False


def get_avalon_knob_data(node, prefix="avalon:"):
    """ Gets a data from nodes's avalon knob

    Arguments:
        node (obj): Nuke node to search for data,
        prefix (str, optional): filtering prefix

    Returns:
        data (dict)
    """
    # check if lists
    if not isinstance(prefix, list):
        prefix = list([prefix])

    data = dict()

    # loop prefix
    for p in prefix:
        # check if the node is avalon tracked
        if "AvalonTab" not in node.knobs():
            continue
        try:
            # check if data available on the node
            test = node['avalon_data'].value()
            log.debug("Only testing if data avalable: `{}`".format(test))
        except NameError as e:
            # if it doesn't then create it
            log.debug("Creating avalon knob: `{}`".format(e))
            node = set_avalon_knob_data(node)
            return get_avalon_knob_data(node)

        # get data from filtered knobs
        data.update({k.replace(p, ''): node[k].value()
                    for k in node.knobs().keys()
                    if p in k})

    return data


def check_subsetname_exists(nodes, subset_name):
    """
    Checking if node is not already created to secure there is no duplicity

    Arguments:
        nodes (list): list of nuke.Node objects
        subset_name (str): name we try to find

    Returns:
        bool: True of False
    """
    result = next((True for n in nodes
                   if subset_name in get_avalon_knob_data(
                        n, ["avalon:", "ak:"]).get("subset", "")), False)
    return result


def imprint(node, data):
    """Adding `Avalon data` into a node's Avalon Tab/Avalon knob
    also including publish knob

    Arguments:
        node (obj): A nuke's node object
        data (dict): Any data which needst to be imprinted

    Returns:
        node (obj)

    Examples:
        data = {
            'asset': 'sq020sh0280',
            'family': 'render',
            'subset': 'subsetMain'
        }
    """
    return add_publish_knob(
        set_avalon_knob_data(node, data)
    )


def ls_img_sequence(path):
    """Listing all available coherent image sequence from path

    Arguments:
        path (str): A nuke's node object

    Returns:
        data (dict): with nuke formated path and frameranges
    """
    file = os.path.basename(path)
    dir = os.path.dirname(path)
    base, ext = os.path.splitext(file)
    name, padding = os.path.splitext(base)

    # populate list of files
    files = [f for f in os.listdir(dir)
             if name in f
             if ext in f]

    # create collection from list of files
    collections, reminder = clique.assemble(files)

    if len(collections) > 0:
        head = collections[0].format("{head}")
        padding = collections[0].format("{padding}") % 1
        padding = '#' * len(padding)
        tail = collections[0].format("{tail}")
        file = head + padding + tail

        return {'path': os.path.join(dir, file).replace('\\', '/'),
                'frames': collections[0].format("[{ranges}]")}
    else:
        return False


def fix_data_for_node_create(data):
    """Fixing data to be used for nuke knobs
    """
    for k, v in data.items():
        if isinstance(v, six.text_type):
            data[k] = str(v)
        if str(v).startswith("0x"):
            data[k] = int(v, 16)
    return data


def add_write_node(name, **kwarg):
    """Adding nuke write node

    Arguments:
        name (str): nuke node name
        kwarg (attrs): data for nuke knobs

    Returns:
        node (obj): nuke write node
    """
    frame_range = kwarg.get("frame_range", None)

    w = nuke.createNode(
        "Write",
        "name {}".format(name))

    w["file"].setValue(kwarg["file"])

    for k, v in kwarg.items():
        if "frame_range" in k:
            continue
        log.info([k, v])
        try:
            w[k].setValue(v)
        except KeyError as e:
            log.debug(e)
            continue

    if frame_range:
        w["use_limit"].setValue(True)
        w["first"].setValue(frame_range[0])
        w["last"].setValue(frame_range[1])

    return w


def get_node_path(path, padding=4):
    """Get filename for the Nuke write with padded number as '#'

    Arguments:
        path (str): The path to render to.

    Returns:
        tuple: head, padding, tail (extension)

    Examples:
        >>> get_frame_path("test.exr")
        ('test', 4, '.exr')

        >>> get_frame_path("filename.#####.tif")
        ('filename.', 5, '.tif')

        >>> get_frame_path("foobar##.tif")
        ('foobar', 2, '.tif')

        >>> get_frame_path("foobar_%08d.tif")
        ('foobar_', 8, '.tif')
    """
    filename, ext = os.path.splitext(path)

    # Find a final number group
    if '%' in filename:
        match = re.match('.*?(%[0-9]+d)$', filename)
        if match:
            padding = int(match.group(1).replace('%', '').replace('d', ''))
            # remove number from end since fusion
            # will swap it with the frame number
            filename = filename.replace(match.group(1), '')

    elif '#' in filename:
        match = re.match('.*?(#+)$', filename)
        if match:
            padding = len(match.group(1))
            # remove number from end since fusion
            # will swap it with the frame number
            filename = filename.replace(match.group(1), '')

    return filename, padding, ext<|MERGE_RESOLUTION|>--- conflicted
+++ resolved
@@ -132,12 +132,8 @@
                 try:
                     knob.setValue(k['value'])
                 except TypeError as E:
-<<<<<<< HEAD
                     log.info("{} - Not correct knob value. "
                              "Error: `{}`".format(__name__, E))
-=======
-                    log.info("{} - Not correct knob (`{}`) value (`{}`). Error: `{}`".format(__name__, k["name"], k['value'], E))
->>>>>>> 12be07fb
             else:
                 if k["name"] not in node.knobs().keys():
                     n_knob = getattr(nuke, k["type"])
