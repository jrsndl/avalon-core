"""Public API

Anything that isn't defined here is INTERNAL and unreliable for external use.

"""

from .lib import (
<<<<<<< HEAD
    add_publish_knob,
    ls_img_sequence,
=======
>>>>>>> add240f6
    maintained_selection,
    imprint,
    read,

    add_publish_knob,
    get_node_path,
    get_avalon_knob_data,
    set_avalon_knob_data,
    imprint
)

from .workio import (
    file_extensions,
    has_unsaved_changes,
    save_file,
    open_file,
    current_file,
    work_root,
)

from .pipeline import (
    install,
    uninstall,

    ls,
    publish,

    Creator,

    containerise,
    parse_container,
    update_container,
    get_handles,

    # Experimental
    viewer_update_and_undo_stop,
    reload_pipeline,
)

__all__ = [
    "reload_pipeline",
    "install",
    "uninstall",

    "ls",
    "publish",

    "Creator",

    "containerise",
    "parse_container",
    "update_container",
    "get_handles",
<<<<<<< HEAD
=======

    "imprint",
    "read",
>>>>>>> add240f6

    # Experimental
    "viewer_update_and_undo_stop",

    "imprint",
    "get_avalon_knob_data",
    "set_avalon_knob_data",
    "add_publish_knob",
    "ls_img_sequence",
    "maintained_selection",
    "get_node_path",

    # Workfiles API
    "open_file",
    "save_file",
    "current_file",
    "has_unsaved_changes",
    "file_extensions",
    "work_root"
]

# Backwards API compatibility
open = open_file
save = save_file<|MERGE_RESOLUTION|>--- conflicted
+++ resolved
@@ -5,11 +5,8 @@
 """
 
 from .lib import (
-<<<<<<< HEAD
     add_publish_knob,
     ls_img_sequence,
-=======
->>>>>>> add240f6
     maintained_selection,
     imprint,
     read,
@@ -63,12 +60,6 @@
     "parse_container",
     "update_container",
     "get_handles",
-<<<<<<< HEAD
-=======
-
-    "imprint",
-    "read",
->>>>>>> add240f6
 
     # Experimental
     "viewer_update_and_undo_stop",
